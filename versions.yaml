--- conflicted
+++ resolved
@@ -196,19 +196,11 @@
   kernel:
     description: "Linux kernel optimised for virtual machines"
     url: "https://cdn.kernel.org/pub/linux/kernel/v6.x/"
-<<<<<<< HEAD
-    version: "v6.12.28"
-=======
     version: "v6.12.36"
->>>>>>> 5bfe362c
     confidential:
       description: "Linux kernel with x86_64 TEEs (SNP and TDX) support"
       url: "https://cdn.kernel.org/pub/linux/kernel/v6.x/"
-<<<<<<< HEAD
-      version: "v6.12.28"
-=======
       version: "v6.12.36"
->>>>>>> 5bfe362c
 
   kernel-arm-experimental:
     description: "Linux kernel with cpu/mem hotplug support on arm64"
@@ -241,26 +233,12 @@
   coco-guest-components:
     description: "Provides attested key unwrapping for image decryption"
     url: "https://github.com/confidential-containers/guest-components/"
-<<<<<<< HEAD
-    version: "0a06ef241190780840fbb0542e51b198f1f72b0b"
-    toolchain: "1.80.0"
-=======
     version: "1a521e14b8c0a039ae7ae98f520fcb5020d95dec"
     toolchain: "1.85.1"
->>>>>>> 5bfe362c
 
   coco-trustee:
     description: "Provides attestation and secret delivery components"
     url: "https://github.com/confidential-containers/trustee"
-<<<<<<< HEAD
-    version: "d9eb5e0cb0aca97abe35b58908e061850ff60a51"
-    # image / ita_image and image_tag / ita_image_tag must be in sync
-    image: "ghcr.io/confidential-containers/staged-images/kbs"
-    image_tag: "d9eb5e0cb0aca97abe35b58908e061850ff60a51"
-    ita_image: "ghcr.io/confidential-containers/staged-images/kbs-ita-as"
-    ita_image_tag: "d9eb5e0cb0aca97abe35b58908e061850ff60a51-x86_64"
-    toolchain: "1.80.0"
-=======
     version: "beb4ce9346bc7f9a7ff0f686eb868472767ad8fb"
     # image / ita_image and image_tag / ita_image_tag must be in sync
     image: "ghcr.io/confidential-containers/staged-images/kbs"
@@ -268,7 +246,6 @@
     ita_image: "ghcr.io/confidential-containers/staged-images/kbs-ita-as"
     ita_image_tag: "beb4ce9346bc7f9a7ff0f686eb868472767ad8fb-x86_64"
     toolchain: "1.85.1"
->>>>>>> 5bfe362c
 
   crio:
     description: |
@@ -401,11 +378,7 @@
     description: "vhost-user virtio-fs device backend written in Rust"
     url: "https://gitlab.com/virtio-fs/virtiofsd"
     version: "v1.13.1"
-<<<<<<< HEAD
-    toolchain: "1.80.0"
-=======
     toolchain: "1.85.1"
->>>>>>> 5bfe362c
     meta:
       # From https://gitlab.com/virtio-fs/virtiofsd/-/releases/v1.13.1,
       # this is the link labelled virtiofsd-v1.13.1.zip
@@ -427,30 +400,18 @@
   golang:
     description: "Google's 'go' language"
     notes: "'version' is the default minimum version used by this project."
-<<<<<<< HEAD
-    version: "1.23.7"
-=======
     version: "1.23.10"
->>>>>>> 5bfe362c
     meta:
       description: |
         'newest-version' is the latest version known to work when
         building Kata
-<<<<<<< HEAD
-      newest-version: "1.23.7"
-=======
       newest-version: "1.23.10"
->>>>>>> 5bfe362c
 
   rust:
     description: "Rust language"
     notes: "'version' is the default minimum version used by this project."
     # Keep in sync with rust-toolchain.toml
-<<<<<<< HEAD
-    version: "1.80.0"
-=======
     version: "1.85.1"
->>>>>>> 5bfe362c
     meta:
       description: |
         'newest-version' is the latest version known to work when
