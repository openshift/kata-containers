--- conflicted
+++ resolved
@@ -15,12 +15,8 @@
         test_title:
           - kata-vfio-ap-e2e-tests
           - cc-vfio-ap-e2e-tests
-<<<<<<< HEAD
-          - cc-se-e2e-tests
-=======
           - cc-se-e2e-tests-go
           - cc-se-e2e-tests-rs
->>>>>>> c0c833b3
     steps:
     - name: Fetch a test result for {{ matrix.test_title }}
       run: |
