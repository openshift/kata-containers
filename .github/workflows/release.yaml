--- conflicted
+++ resolved
@@ -251,30 +251,18 @@
           GH_TOKEN: ${{ github.token }}
 
       - name: Login to the OCI registries
-<<<<<<< HEAD
-        run: |
-          echo "${{ secrets.QUAY_DEPLOYER_PASSWORD }}" | helm registry login quay.io --username "${{ secrets.QUAY_DEPLOYER_USERNAME }}" --password-stdin
-          echo "${{ secrets.DOCKER_PASSWORD }}" | helm registry login docker.io --username "${{ secrets.DOCKER_USERNAME }}" --password-stdin
-          echo "${{ github.token }}" | helm registry login ghcr.io --username "${{ github.actor }}" --password-stdin
-=======
         env:
           QUAY_DEPLOYER_USERNAME: ${{ vars.QUAY_DEPLOYER_USERNAME }}
           GITHUB_ACTOR: ${{ github.actor }}
         run: |
           echo "${{ secrets.QUAY_DEPLOYER_PASSWORD }}" | helm registry login quay.io --username "${QUAY_DEPLOYER_USERNAME}" --password-stdin
           echo "${{ github.token }}" | helm registry login ghcr.io --username "${GITHUB_ACTOR}" --password-stdin
->>>>>>> 5bfe362c
 
       - name: Push helm chart to the OCI registries
         run: |
           release_version=$(./tools/packaging/release/release.sh release-version)
           helm push "kata-deploy-${release_version}.tgz" oci://quay.io/kata-containers/kata-deploy-charts
-<<<<<<< HEAD
-          helm push "kata-deploy-${release-version}.tgz" oci://docker.io/katadocker/kata-deploy-charts
-          helm push "kata-deploy-${release-version}.tgz" oci://ghcr.io/kata-containers/kata-deploy-charts
-=======
           helm push "kata-deploy-${release_version}.tgz" oci://ghcr.io/kata-containers/kata-deploy-charts
->>>>>>> 5bfe362c
 
   publish-release:
     needs: [ build-and-push-assets-amd64, build-and-push-assets-arm64, build-and-push-assets-s390x, build-and-push-assets-ppc64le, publish-multi-arch-images, upload-multi-arch-static-tarball, upload-versions-yaml, upload-cargo-vendored-tarball, upload-libseccomp-tarball ]
