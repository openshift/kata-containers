--- conflicted
+++ resolved
@@ -182,11 +182,7 @@
 # This function creates pod yaml. Parameters
 # - $1: image reference
 # - $2: annotation `io.katacontainers.config.hypervisor.kernel_params`
-<<<<<<< HEAD
-# - $3: anootation `io.katacontainers.config.runtime.cc_init_data`
-=======
 # - $3: annotation `io.katacontainers.config.hypervisor.cc_init_data`
->>>>>>> c0c833b3
 # - $4: node
 function create_coco_pod_yaml_with_annotations() {
 	image=$1
@@ -195,11 +191,7 @@
 	node=${4:-}
 
 	kernel_params_annotation_key="io.katacontainers.config.hypervisor.kernel_params"
-<<<<<<< HEAD
-	cc_initdata_annotation_key="io.katacontainers.config.runtime.cc_init_data"
-=======
 	cc_initdata_annotation_key="io.katacontainers.config.hypervisor.cc_init_data"
->>>>>>> c0c833b3
 
 	# Note: this is not local as we use it in the caller test
 	kata_pod="$(new_pod_config "$image" "kata-${KATA_HYPERVISOR}")"
@@ -216,11 +208,6 @@
 		"${cc_initdata_annotation_key}" \
 		"${cc_initdata_annotation_value}"
 
-<<<<<<< HEAD
-	add_allow_all_policy_to_yaml "${kata_pod}"
-
-=======
->>>>>>> c0c833b3
 	if [ -n "$node" ]; then
 		set_node "${kata_pod}" "$node"
 	fi
