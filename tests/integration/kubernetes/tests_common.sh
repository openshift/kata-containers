#!/bin/bash
#
# Copyright (c) 2021 Red Hat, Inc.
#
# SPDX-License-Identifier: Apache-2.0
#
# This script is evoked within an OpenShift Build to product the binary image,
# which will contain the Kata Containers installation into a given destination
# directory.
#
# This contains variables and functions common to all e2e tests.

# Variables used by the kubernetes tests
export docker_images_nginx_version="1.15-alpine"
export container_images_agnhost_name="registry.k8s.io/e2e-test-images/agnhost"
export container_images_agnhost_version="2.21"

# Timeout options, mainly for use with waitForProcess(). Use them unless the
# operation needs to wait longer.
export wait_time=90
export sleep_time=3

# Timeout for use with `kubectl wait`, unless it needs to wait longer.
# Note: try to keep timeout and wait_time equal.
export timeout=90s

# issues that can't test yet.
export fc_limitations="https://github.com/kata-containers/documentation/issues/351"
export dragonball_limitations="https://github.com/kata-containers/kata-containers/issues/6621"

# Path to the kubeconfig file which is used by kubectl and other tools.
# Note: the init script sets that variable but if you want to run the tests in
# your own provisioned cluster and you know what you are doing then you should
# overwrite it.
export KUBECONFIG="${KUBECONFIG:-${HOME}/.kube/config}"

K8S_TEST_DIR="${kubernetes_dir:-"${BATS_TEST_DIRNAME}"}"

AUTO_GENERATE_POLICY="${AUTO_GENERATE_POLICY:-}"
GENPOLICY_PULL_METHOD="${GENPOLICY_PULL_METHOD:-}"
KATA_HYPERVISOR="${KATA_HYPERVISOR:-}"
KATA_HOST_OS="${KATA_HOST_OS:-}"

AUTO_GENERATE_POLICY="${AUTO_GENERATE_POLICY:-}"
GENPOLICY_PULL_METHOD="${GENPOLICY_PULL_METHOD:-}"
KATA_HYPERVISOR="${KATA_HYPERVISOR:-}"
KATA_HOST_OS="${KATA_HOST_OS:-}"

# Common setup for tests.
#
# Global variables exported:
#	$node	             - random picked node that has kata installed
#	$node_start_date     - start date/time at the $node for the sake of
#                          fetching logs
#
setup_common() {
	node=$(get_one_kata_node)
	[[ -n "${node}" ]]
	node_start_time=$(exec_host "${node}" date +\"%Y-%m-%d %H:%M:%S\")
	# If node_start_time is empty, try again 3 times with a 5 seconds sleep between each try.
	count=0
	while [[ -z "${node_start_time}" ]] && [[ "${count}" -lt 3 ]]; do
		echo "node_start_time is empty, trying again..."
		sleep 5
		node_start_time=$(exec_host "${node}" date +\"%Y-%m-%d %H:%M:%S\")
		count=$((count + 1))
	done
	[[ -n "${node_start_time}" ]]
	export node node_start_time

	k8s_delete_all_pods_if_any_exists || true
}

get_pod_config_dir() {
	export pod_config_dir="${BATS_TEST_DIRNAME}/runtimeclass_workloads_work"
	info "k8s configured to use runtimeclass"
}

# Return the first worker found that is kata-runtime labeled.
get_one_kata_node() {
	local resource_name
	resource_name="$(kubectl get node -l katacontainers.io/kata-runtime=true -o name | head -1)"
	# Remove leading "/node"
	echo "${resource_name/"node/"}"
}

auto_generate_policy_enabled() {
	[[ "${AUTO_GENERATE_POLICY}" == "yes" ]]
}

is_coco_platform() {
	case "${KATA_HYPERVISOR}" in
		"qemu-tdx"|"qemu-snp"|"qemu-coco-dev")
			return 0
			;;
		*)
			return 1
	esac
}

adapt_common_policy_settings_for_non_coco() {
	local settings_dir=$1

	info "Adapting common policy settings from ${settings_dir} for non-CoCo guest"

	# Using UpdateEphemeralMountsRequest - instead of CopyFileRequest.
	jq '.request_defaults.UpdateEphemeralMountsRequest = true' "${settings_dir}/genpolicy-settings.json" > temp.json
	sudo mv temp.json "${settings_dir}/genpolicy-settings.json"

	# Using a different path to container container root.
	jq '.common.root_path = "/run/kata-containers/shared/containers/$(bundle-id)/rootfs"' "${settings_dir}/genpolicy-settings.json" > temp.json
	sudo mv temp.json "${settings_dir}/genpolicy-settings.json"

	# Using CreateContainer Storage input structs for configMap & secret volumes - instead of using CopyFile like CoCo.
	jq '.kata_config.enable_configmap_secret_storages = true' "${settings_dir}/genpolicy-settings.json" > temp.json
	sudo mv temp.json "${settings_dir}/genpolicy-settings.json"

	# Using watchable binds for configMap volumes - instead of CopyFileRequest.
	jq '.volumes.configMap.mount_point = "^$(cpath)/watchable/$(bundle-id)-[a-z0-9]{16}-" | .volumes.configMap.driver = "watchable-bind"' \
		"${settings_dir}/genpolicy-settings.json" > temp.json
	sudo mv temp.json "${settings_dir}/genpolicy-settings.json"

	# Using a Storage input struct for paths shared with the Host using virtio-fs.
	jq '.sandbox.storages += [{"driver":"virtio-fs","driver_options":[],"fs_group":null,"fstype":"virtiofs","mount_point":"/run/kata-containers/shared/containers/","options":[],"source":"kataShared"}]' \
		"${settings_dir}/genpolicy-settings.json" > temp.json
	sudo mv temp.json "${settings_dir}/genpolicy-settings.json"

	# Disable guest pull.
	jq '.cluster_config.guest_pull = false' "${settings_dir}/genpolicy-settings.json" > temp.json
	sudo mv temp.json "${settings_dir}/genpolicy-settings.json"
}

# adapt common policy settings for guest-pull Hosts
# see issue https://github.com/kata-containers/kata-containers/issues/11162
adapt_common_policy_settings_for_guest_pull() {
	local settings_dir=$1

	info "Adapting common policy settings for guest-pull environment"
	jq '.cluster_config.guest_pull = true' "${settings_dir}/genpolicy-settings.json" > temp.json && sudo mv temp.json "${settings_dir}/genpolicy-settings.json"
}

# adapt common policy settings for various platforms
adapt_common_policy_settings() {
	local settings_dir=$1

<<<<<<< HEAD
	case "${KATA_HYPERVISOR}" in
  		"qemu-tdx"|"qemu-snp"|"qemu-coco-dev")
			adapt_common_policy_settings_for_tdx "${settings_dir}"
			;;
  		"qemu-sev")
			adapt_common_policy_settings_for_sev "${settings_dir}"
			;;
		*)
			# AUTO_GENERATE_POLICY=yes is currently supported by this script when testing:
			# - The SEV, SNP, or TDX platforms above, that are using "shared_fs = none".
			# - Other platforms that are using "shared_fs = virtio-fs".
			# Attempting to test using AUTO_GENERATE_POLICY=yes on platforms that are not
			# supported yet is likely to result in test failures due to incorrectly auto-
			# generated policies.
			adapt_common_policy_settings_for_virtio_fs "${settings_dir}"
			;;
	esac

	case "${KATA_HOST_OS}" in
		"cbl-mariner")
			adapt_common_policy_settings_for_cbl_mariner "${settings_dir}"
			;;
	esac

	case "${PULL_TYPE}" in
		"guest-pull")
			adapt_common_policy_settings_for_guest_pull "${settings_dir}"
			;;
	esac
=======
	is_coco_platform || adapt_common_policy_settings_for_non_coco "${settings_dir}"
>>>>>>> c0c833b3
}

# If auto-generated policy testing is enabled, make a copy of the genpolicy settings,
# and change these settings to use Kata CI cluster's default namespace.
create_common_genpolicy_settings() {
	declare -r genpolicy_settings_dir="$1"
	declare -r default_genpolicy_settings_dir="/opt/kata/share/defaults/kata-containers"

	auto_generate_policy_enabled || return 0

	adapt_common_policy_settings "${default_genpolicy_settings_dir}"

	cp "${default_genpolicy_settings_dir}/genpolicy-settings.json" "${genpolicy_settings_dir}"
	cp "${default_genpolicy_settings_dir}/rules.rego" "${genpolicy_settings_dir}"
}

# If auto-generated policy testing is enabled, make a copy of the common genpolicy settings
# described above into a temporary directory that will be used by the current test case.
create_tmp_policy_settings_dir() {
	declare -r common_settings_dir="$1"

	auto_generate_policy_enabled || return 0

	tmp_settings_dir=$(mktemp -d --tmpdir="${common_settings_dir}" genpolicy.XXXXXXXXXX)
	cp "${common_settings_dir}/rules.rego" "${tmp_settings_dir}"
	cp "${common_settings_dir}/genpolicy-settings.json" "${tmp_settings_dir}"

	echo "${tmp_settings_dir}"
}

# Delete a directory created by create_tmp_policy_settings_dir.
delete_tmp_policy_settings_dir() {
	local settings_dir="$1"

	auto_generate_policy_enabled || return 0

	if [[ -d "${settings_dir}" ]]; then
		info "Deleting ${settings_dir}"
		rm -rf "${settings_dir}"
	fi
}

# Execute genpolicy to auto-generate policy for a test YAML file.
auto_generate_policy() {
	declare -r settings_dir="$1"
	declare -r yaml_file="$2"
	declare -r config_map_yaml_file="${3:-""}"
	declare -r additional_flags="${4:-""}"

	auto_generate_policy_enabled || return 0
	local genpolicy_command="RUST_LOG=info /opt/kata/bin/genpolicy -u -y ${yaml_file}"
	genpolicy_command+=" -p ${settings_dir}/rules.rego"
	genpolicy_command+=" -j ${settings_dir}/genpolicy-settings.json"

	if [[ -n "${config_map_yaml_file}" ]]; then
		genpolicy_command+=" -c ${config_map_yaml_file}"
	fi

	if [[ "${GENPOLICY_PULL_METHOD}" == "containerd" ]]; then
		genpolicy_command+=" -d"
	fi

	genpolicy_command+=" ${additional_flags}"

	# Retry if genpolicy fails, because typical failures of this tool are caused by
	# transient network errors.
	for _ in {1..6}; do
		info "Executing: ${genpolicy_command}"
		eval "${genpolicy_command}" && return 0
		info "Sleeping after command failed..."
		sleep 10s
	done
	return 1
}

# Change genpolicy settings to allow "kubectl exec" to execute a command
# and to read console output from a test pod.
add_exec_to_policy_settings() {
	auto_generate_policy_enabled || return 0

	local -r settings_dir="$1"
	shift

	# Create a JSON array of strings containing all the args of the command to be allowed.
	local exec_args
	exec_args=$(printf "%s\n" "$@" | jq -R | jq -sc)

	# Change genpolicy settings to allow kubectl to exec the command specified by the caller.
	local jq_command=".request_defaults.ExecProcessRequest.allowed_commands |= . + [${exec_args}]"
	info "${settings_dir}/genpolicy-settings.json: executing jq command: ${jq_command}"
	jq "${jq_command}" \
		"${settings_dir}/genpolicy-settings.json" > \
		"${settings_dir}/new-genpolicy-settings.json"
	mv "${settings_dir}/new-genpolicy-settings.json" \
		"${settings_dir}/genpolicy-settings.json"
}

# Change genpolicy settings to allow one or more ttrpc requests from the Host to the Guest.
add_requests_to_policy_settings() {
	declare -r settings_dir="$1"
	shift
	declare -r requests=("$@")

	auto_generate_policy_enabled || return 0

	for request in "${requests[@]}"
	do
		info "${settings_dir}/genpolicy-settings.json: allowing ${request}"
		jq ".request_defaults.${request} |= true" \
			"${settings_dir}"/genpolicy-settings.json > \
			"${settings_dir}"/new-genpolicy-settings.json
		mv "${settings_dir}"/new-genpolicy-settings.json \
			"${settings_dir}"/genpolicy-settings.json
	done
}

# Change genpolicy settings to allow executing on the Guest VM the commands
# used by "kubectl cp" from the Host to the Guest.
add_copy_from_host_to_policy_settings() {
	local -r genpolicy_settings_dir="$1"

	local exec_command=(test -d /tmp)
	add_exec_to_policy_settings "${genpolicy_settings_dir}" "${exec_command[@]}"
	exec_command=(tar -xmf - -C /tmp)
	add_exec_to_policy_settings "${genpolicy_settings_dir}" "${exec_command[@]}"
}

# Change genpolicy settings to allow executing on the Guest VM the commands
# used by "kubectl cp" from the Guest to the Host.
add_copy_from_guest_to_policy_settings() {
	local -r genpolicy_settings_dir="$1"
	local -r copied_file="$2"

	exec_command=(tar cf - "${copied_file}")
	add_exec_to_policy_settings "${genpolicy_settings_dir}" "${exec_command[@]}"
}

hard_coded_policy_tests_enabled() {
	local enabled="no"
	# CI is testing hard-coded policies just on a the platforms listed here. Outside of CI,
	# users can enable testing of the same policies (plus the auto-generated policies) by
	# specifying AUTO_GENERATE_POLICY=yes.
<<<<<<< HEAD
	local -r enabled_hypervisors=("qemu-coco-dev" "qemu-sev" "qemu-snp" "qemu-tdx")
=======
	local -r enabled_hypervisors=("qemu-coco-dev" "qemu-snp" "qemu-tdx")
>>>>>>> c0c833b3
	for enabled_hypervisor in "${enabled_hypervisors[@]}"
	do
		if [[ "${enabled_hypervisor}" == "${KATA_HYPERVISOR}" ]]; then
			enabled="yes"
			break
		fi
	done

	if [[ "${enabled}" == "no" && "${KATA_HOST_OS}" == "cbl-mariner" ]]; then
		enabled="yes"
	fi

	if [[ "${enabled}" == "no" ]] && auto_generate_policy_enabled; then
		enabled="yes"
	fi

	[[ "${enabled}" == "yes" ]]
<<<<<<< HEAD
=======
}

encode_policy_in_init_data() {
  local input="$1"   # either a filename or a policy
  local POLICY

  # if input is a file, read its contents
  if [[ -f "$input" ]]; then
    POLICY="$(< "$input")"
  else
    POLICY="$input"
  fi

  cat <<EOF | gzip -c | base64 -w0
version = "0.1.0"
algorithm = "sha256"

[data]
"policy.rego" = '''
$POLICY
'''
EOF
>>>>>>> c0c833b3
}

# ALLOW_ALL_POLICY is a Rego policy that allows all the Agent ttrpc requests.
ALLOW_ALL_POLICY="${ALLOW_ALL_POLICY:-$(encode_policy_in_init_data "${K8S_TEST_DIR}/../../../src/kata-opa/allow-all.rego")}"

add_allow_all_policy_to_yaml() {
	hard_coded_policy_tests_enabled || return 0

	local yaml_file="$1"
	# Previous version of yq was not ready to handle multiple objects in a single yaml.
	# By default was changing only the first object.
	# With yq>4 we need to make it explicit during the read and write.
	local resource_kind
	resource_kind=$(yq .kind "${yaml_file}" | head -1)

	case "${resource_kind}" in
	Pod)
		info "Adding allow all policy to ${resource_kind} from ${yaml_file}"
		yq -i \
<<<<<<< HEAD
			".metadata.annotations.\"io.katacontainers.config.agent.policy\" = \"${ALLOW_ALL_POLICY}\"" \
=======
			".metadata.annotations.\"io.katacontainers.config.hypervisor.cc_init_data\" = \"${ALLOW_ALL_POLICY}\"" \
>>>>>>> c0c833b3
      "${yaml_file}"
		;;

	Deployment|Job|ReplicationController)
		info "Adding allow all policy to ${resource_kind} from ${yaml_file}"
		yq -i \
<<<<<<< HEAD
			".spec.template.metadata.annotations.\"io.katacontainers.config.agent.policy\" = \"${ALLOW_ALL_POLICY}\"" \
=======
			".spec.template.metadata.annotations.\"io.katacontainers.config.hypervisor.cc_init_data\" = \"${ALLOW_ALL_POLICY}\"" \
>>>>>>> c0c833b3
      "${yaml_file}"
		;;

	List)
		die "Issue #7765: adding allow all policy to ${resource_kind} from ${yaml_file} is not implemented yet"
		;;

	ConfigMap|LimitRange|Namespace|PersistentVolume|PersistentVolumeClaim|RuntimeClass|Secret|Service)
		die "Policy is not required for ${resource_kind} from ${yaml_file}"
		;;

	*)
		die "k8s resource type ${resource_kind} from ${yaml_file} is not yet supported for policy testing"
		;;

	esac
}

# Execute "kubectl describe ${pod}" in a loop, until its output contains "${endpoint} is blocked by policy"
wait_for_blocked_request() {
	local -r endpoint="$1"
	local -r pod="$2"

	local -r command="kubectl describe pod ${pod} | grep \"${endpoint} is blocked by policy\""
	info "Waiting ${wait_time} seconds for: ${command}"
	waitForProcess "${wait_time}" "${sleep_time}" "${command}" >/dev/null 2>/dev/null
}

# Execute in a pod a command that is allowed by policy.
pod_exec_allowed_command() {
	local -r pod_name="$1"
	shift

	local -r exec_output=$(kubectl exec "${pod_name}" -- "${@}" 2>&1)

	local -r exec_args=$(printf '"%s",' "${@}")
	info "Pod ${pod_name}: <${exec_args::-1}>:"
	info "${exec_output}"

	(echo "${exec_output}" | grep "policy") && die "exec was blocked by policy!"
	return 0
}

# Execute in a pod a command that is blocked by policy.
pod_exec_blocked_command() {
	local -r pod_name="$1"
	shift

	local -r exec_output=$(kubectl exec "${pod_name}" -- "${@}" 2>&1)

	local -r exec_args=$(printf '"%s",' "${@}")
	info "Pod ${pod_name}: <${exec_args::-1}>:"
	info "${exec_output}"

	(echo "${exec_output}" | grep "ExecProcessRequest is blocked by policy" > /dev/null) || die "exec was not blocked by policy!"
}

# Common teardown for tests.
#
# Parameters:
#	$1	- node name where kata is installed
#	$2	- start time at the node for the sake of fetching logs
#
teardown_common() {
	local node="$1"
	local node_start_time="$2"

	kubectl describe pods
	k8s_delete_all_pods_if_any_exists || true

	# Print the node journal since the test start time if a bats test is not completed
	if [[ -n "${node_start_time}" && -z "${BATS_TEST_COMPLETED}" ]]; then
		echo "DEBUG: system logs of node '${node}' since test start time (${node_start_time})"
		exec_host "${node}" journalctl -x -t "kata" --since '"'"${node_start_time}"'"' || true
	fi
}

# Execute a command in a pod and grep kubectl's output.
#
# This function retries "kubectl exec" several times, if:
# - kubectl returns a failure exit code, or
# - kubectl exits successfully but produces empty console output.
# These retries are an attempt to work around issues similar to https://github.com/kubernetes/kubernetes/issues/124571.
#
# Retry "kubectl exec" several times in case it unexpectedly returns an empty output string,
# in an attempt to work around issues similar to https://github.com/kubernetes/kubernetes/issues/124571.
#
# Parameters:
#	$1	- pod name
#	$2	- the grep pattern
#	$3+	- the command to execute using "kubectl exec"
#
# Exit code:
#	Equal to grep's exit code
grep_pod_exec_output() {
	local -r pod_name="$1"
	shift
	local -r grep_arg="$1"
	shift
<<<<<<< HEAD
	local grep_out=""
	local cmd_out=""

	for _ in {1..10}; do
		info "Executing in pod ${pod_name}: $*"
		cmd_out=$(kubectl exec "${pod_name}" -- "$@")
		if [[ -n "${cmd_out}" ]]; then
			info "command output: ${cmd_out}"
			grep_out=$(echo "${cmd_out}" | grep "${grep_arg}")
			info "grep output: ${grep_out}"
			break
		fi
		warn "Empty output from kubectl exec"
		sleep 1
	done
	[[ -n "${grep_out}" ]]
=======
	pod_exec_with_retries "${pod_name}" "$@" | grep "${grep_arg}"
}

# Execute a command in a pod and echo kubectl's output to stdout.
#
# This function retries "kubectl exec" several times, if:
# - kubectl returns a failure exit code, or
# - kubectl exits successfully but produces empty console output.
# These retries are an attempt to work around issues similar to https://github.com/kubernetes/kubernetes/issues/124571.
#
# Parameters:
#	$1	- pod name
#	$2+	- the command to execute using "kubectl exec"
#
# Exit code:
#	0
pod_exec_with_retries() {
	local -r pod_name="$1"
	shift
	local -r container_name=""

	container_exec_with_retries "${pod_name}" "${container_name}" "$@"
}

# Execute a command in a pod's container and echo kubectl's output to stdout.
#
# If the caller specifies an empty container name as parameter, the command is executed in pod's default container,
# or in pod's first container if there is no default.
#
# This function retries "kubectl exec" several times, if:
# - kubectl returns a failure exit code, or
# - kubectl exits successfully but produces empty console output.
# These retries are an attempt to work around issues similar to https://github.com/kubernetes/kubernetes/issues/124571.
#
# Parameters:
#	$1	- pod name
#	$2	- container name
#	$3+	- the command to execute using "kubectl exec"
#
# Exit code:
#	0
container_exec_with_retries() {
	local -r pod_name="$1"
	shift
	local -r container_name="$1"
	shift
	local cmd_out=""

	for _ in {1..10}; do
		if [[ -n "${container_name}" ]]; then
			bats_unbuffered_info "Executing in pod ${pod_name}, container ${container_name}: $*"
			cmd_out=$(kubectl exec "${pod_name}" -c "${container_name}" -- "$@") || (bats_unbuffered_info "kubectl exec failed" ; cmd_out="")
		else
			bats_unbuffered_info "Executing in pod ${pod_name}: $*"
			cmd_out=$(kubectl exec "${pod_name}" -- "$@") || (bats_unbuffered_info "kubectl exec failed" ; cmd_out="")
		fi

		if [[ -n "${cmd_out}" ]]; then
			bats_unbuffered_info "command output: ${cmd_out}"
			break
		else
			bats_unbuffered_info "Warning: empty output from kubectl exec"
			sleep 1
		fi
	done

	echo "${cmd_out}"
>>>>>>> c0c833b3
}<|MERGE_RESOLUTION|>--- conflicted
+++ resolved
@@ -35,11 +35,6 @@
 export KUBECONFIG="${KUBECONFIG:-${HOME}/.kube/config}"
 
 K8S_TEST_DIR="${kubernetes_dir:-"${BATS_TEST_DIRNAME}"}"
-
-AUTO_GENERATE_POLICY="${AUTO_GENERATE_POLICY:-}"
-GENPOLICY_PULL_METHOD="${GENPOLICY_PULL_METHOD:-}"
-KATA_HYPERVISOR="${KATA_HYPERVISOR:-}"
-KATA_HOST_OS="${KATA_HOST_OS:-}"
 
 AUTO_GENERATE_POLICY="${AUTO_GENERATE_POLICY:-}"
 GENPOLICY_PULL_METHOD="${GENPOLICY_PULL_METHOD:-}"
@@ -130,52 +125,11 @@
 	sudo mv temp.json "${settings_dir}/genpolicy-settings.json"
 }
 
-# adapt common policy settings for guest-pull Hosts
-# see issue https://github.com/kata-containers/kata-containers/issues/11162
-adapt_common_policy_settings_for_guest_pull() {
-	local settings_dir=$1
-
-	info "Adapting common policy settings for guest-pull environment"
-	jq '.cluster_config.guest_pull = true' "${settings_dir}/genpolicy-settings.json" > temp.json && sudo mv temp.json "${settings_dir}/genpolicy-settings.json"
-}
-
 # adapt common policy settings for various platforms
 adapt_common_policy_settings() {
 	local settings_dir=$1
 
-<<<<<<< HEAD
-	case "${KATA_HYPERVISOR}" in
-  		"qemu-tdx"|"qemu-snp"|"qemu-coco-dev")
-			adapt_common_policy_settings_for_tdx "${settings_dir}"
-			;;
-  		"qemu-sev")
-			adapt_common_policy_settings_for_sev "${settings_dir}"
-			;;
-		*)
-			# AUTO_GENERATE_POLICY=yes is currently supported by this script when testing:
-			# - The SEV, SNP, or TDX platforms above, that are using "shared_fs = none".
-			# - Other platforms that are using "shared_fs = virtio-fs".
-			# Attempting to test using AUTO_GENERATE_POLICY=yes on platforms that are not
-			# supported yet is likely to result in test failures due to incorrectly auto-
-			# generated policies.
-			adapt_common_policy_settings_for_virtio_fs "${settings_dir}"
-			;;
-	esac
-
-	case "${KATA_HOST_OS}" in
-		"cbl-mariner")
-			adapt_common_policy_settings_for_cbl_mariner "${settings_dir}"
-			;;
-	esac
-
-	case "${PULL_TYPE}" in
-		"guest-pull")
-			adapt_common_policy_settings_for_guest_pull "${settings_dir}"
-			;;
-	esac
-=======
 	is_coco_platform || adapt_common_policy_settings_for_non_coco "${settings_dir}"
->>>>>>> c0c833b3
 }
 
 # If auto-generated policy testing is enabled, make a copy of the genpolicy settings,
@@ -318,11 +272,7 @@
 	# CI is testing hard-coded policies just on a the platforms listed here. Outside of CI,
 	# users can enable testing of the same policies (plus the auto-generated policies) by
 	# specifying AUTO_GENERATE_POLICY=yes.
-<<<<<<< HEAD
-	local -r enabled_hypervisors=("qemu-coco-dev" "qemu-sev" "qemu-snp" "qemu-tdx")
-=======
 	local -r enabled_hypervisors=("qemu-coco-dev" "qemu-snp" "qemu-tdx")
->>>>>>> c0c833b3
 	for enabled_hypervisor in "${enabled_hypervisors[@]}"
 	do
 		if [[ "${enabled_hypervisor}" == "${KATA_HYPERVISOR}" ]]; then
@@ -340,8 +290,6 @@
 	fi
 
 	[[ "${enabled}" == "yes" ]]
-<<<<<<< HEAD
-=======
 }
 
 encode_policy_in_init_data() {
@@ -364,7 +312,6 @@
 $POLICY
 '''
 EOF
->>>>>>> c0c833b3
 }
 
 # ALLOW_ALL_POLICY is a Rego policy that allows all the Agent ttrpc requests.
@@ -384,22 +331,14 @@
 	Pod)
 		info "Adding allow all policy to ${resource_kind} from ${yaml_file}"
 		yq -i \
-<<<<<<< HEAD
-			".metadata.annotations.\"io.katacontainers.config.agent.policy\" = \"${ALLOW_ALL_POLICY}\"" \
-=======
 			".metadata.annotations.\"io.katacontainers.config.hypervisor.cc_init_data\" = \"${ALLOW_ALL_POLICY}\"" \
->>>>>>> c0c833b3
       "${yaml_file}"
 		;;
 
 	Deployment|Job|ReplicationController)
 		info "Adding allow all policy to ${resource_kind} from ${yaml_file}"
 		yq -i \
-<<<<<<< HEAD
-			".spec.template.metadata.annotations.\"io.katacontainers.config.agent.policy\" = \"${ALLOW_ALL_POLICY}\"" \
-=======
 			".spec.template.metadata.annotations.\"io.katacontainers.config.hypervisor.cc_init_data\" = \"${ALLOW_ALL_POLICY}\"" \
->>>>>>> c0c833b3
       "${yaml_file}"
 		;;
 
@@ -484,9 +423,6 @@
 # - kubectl exits successfully but produces empty console output.
 # These retries are an attempt to work around issues similar to https://github.com/kubernetes/kubernetes/issues/124571.
 #
-# Retry "kubectl exec" several times in case it unexpectedly returns an empty output string,
-# in an attempt to work around issues similar to https://github.com/kubernetes/kubernetes/issues/124571.
-#
 # Parameters:
 #	$1	- pod name
 #	$2	- the grep pattern
@@ -499,24 +435,6 @@
 	shift
 	local -r grep_arg="$1"
 	shift
-<<<<<<< HEAD
-	local grep_out=""
-	local cmd_out=""
-
-	for _ in {1..10}; do
-		info "Executing in pod ${pod_name}: $*"
-		cmd_out=$(kubectl exec "${pod_name}" -- "$@")
-		if [[ -n "${cmd_out}" ]]; then
-			info "command output: ${cmd_out}"
-			grep_out=$(echo "${cmd_out}" | grep "${grep_arg}")
-			info "grep output: ${grep_out}"
-			break
-		fi
-		warn "Empty output from kubectl exec"
-		sleep 1
-	done
-	[[ -n "${grep_out}" ]]
-=======
 	pod_exec_with_retries "${pod_name}" "$@" | grep "${grep_arg}"
 }
 
@@ -584,5 +502,4 @@
 	done
 
 	echo "${cmd_out}"
->>>>>>> c0c833b3
 }