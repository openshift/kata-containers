--- conflicted
+++ resolved
@@ -289,11 +289,7 @@
 	# CI is testing hard-coded policies just on a the platforms listed here. Outside of CI,
 	# users can enable testing of the same policies (plus the auto-generated policies) by
 	# specifying AUTO_GENERATE_POLICY=yes.
-<<<<<<< HEAD
-	local -r enabled_hypervisors=("qemu-coco-dev" "qemu-sev" "qemu-snp" "qemu-tdx")
-=======
 	local -r enabled_hypervisors=("qemu-coco-dev" "qemu-snp" "qemu-tdx")
->>>>>>> 5bfe362c
 	for enabled_hypervisor in "${enabled_hypervisors[@]}"
 	do
 		if [[ "${enabled_hypervisor}" == "${KATA_HYPERVISOR}" ]]; then
