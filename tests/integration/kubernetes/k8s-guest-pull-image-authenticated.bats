#!/usr/bin/env bats
# Copyright (c) 2024 IBM Corporation
#
# SPDX-License-Identifier: Apache-2.0
#

load "${BATS_TEST_DIRNAME}/lib.sh"
load "${BATS_TEST_DIRNAME}/confidential_common.sh"

export KBS="${KBS:-false}"

setup() {
    if ! is_confidential_runtime_class; then
        skip "Test not supported for ${KATA_HYPERVISOR}."
    fi

    [ "${SNAPSHOTTER:-}" = "nydus" ] || skip "None snapshotter was found but this test requires one"

    setup_common || die "setup_common failed"
    AUTHENTICATED_IMAGE="${AUTHENTICATED_IMAGE:-quay.io/kata-containers/confidential-containers-auth:test}"
    AUTHENTICATED_IMAGE_USER=${AUTHENTICATED_IMAGE_USER:-}
    AUTHENTICATED_IMAGE_PASSWORD=${AUTHENTICATED_IMAGE_PASSWORD:-}

    if [[ -z ${AUTHENTICATED_IMAGE_USER} || -z ${AUTHENTICATED_IMAGE_PASSWORD} ]]; then
        if [[ -n ${GITHUB_ACTION:-} ]]; then
            die "User and/or password not supplied to authenticated registry test"
        else
            skip "running test locally due to missing user/password"
        fi
    fi

    # Set up Kubernetes secret for the nydus-snapshotter metadata pull
    kubectl delete secret cococred --ignore-not-found
    kubectl create secret docker-registry cococred --docker-server="https://"$(echo "$AUTHENTICATED_IMAGE" | cut -d':' -f1) \
    --docker-username="${AUTHENTICATED_IMAGE_USER}" --docker-password="${AUTHENTICATED_IMAGE_PASSWORD}"
}

function setup_kbs_credentials() {
    image=$1
    user=$2
    password=$3

    if [ "${KBS}" = "false" ]; then
        skip "Test skipped as KBS not setup"
    fi

    registry_credential_encoded=$(echo "${user}:${password}" | base64 -w 0)
    registry=$(echo "$image" | cut -d':' -f1)

    auth_json=$(echo "{
    \"auths\": {
        \"${registry}\": {
            \"auth\": \"${registry_credential_encoded}\"
        }
    }
}")

    if ! is_confidential_hardware; then
        kbs_set_allow_all_resources
    fi

    kbs_set_resource "default" "credentials" "test" "${auth_json}"
}

@test "Test that creating a container from an authenticated image, with correct credentials works" {

    setup_kbs_credentials "${AUTHENTICATED_IMAGE}" ${AUTHENTICATED_IMAGE_USER} ${AUTHENTICATED_IMAGE_PASSWORD}

    create_coco_pod_yaml "${AUTHENTICATED_IMAGE}" "" "kbs:///default/credentials/test" "" "resource" "$node"
    yq -i ".spec.imagePullSecrets[0].name = \"cococred\"" "${kata_pod}"

    # For debug sake
    echo "Pod ${kata_pod}: $(cat ${kata_pod})"

    k8s_create_pod "${kata_pod}"
    echo "Kata pod test-e2e from authenticated image is running"
}

@test "Test that creating a container from an authenticated image, with incorrect credentials fails" {

    setup_kbs_credentials "${AUTHENTICATED_IMAGE}" ${AUTHENTICATED_IMAGE_USER} "junk"

    create_coco_pod_yaml "${AUTHENTICATED_IMAGE}" "" "kbs:///default/credentials/test" "" "resource" "$node"
    yq -i ".spec.imagePullSecrets[0].name = \"cococred\"" "${kata_pod}"

    # For debug sake
    echo "Pod ${kata_pod}: $(cat ${kata_pod})"

    assert_pod_fail "${kata_pod}"
<<<<<<< HEAD
    assert_logs_contain "${node}" kata "${node_start_time}" "failed to pull image"
=======
    assert_logs_contain "${node}" kata "${node_start_time}" "Not authorized"
>>>>>>> 5bfe362c
}

@test "Test that creating a container from an authenticated image, with no credentials fails" {

    # Create pod config, but don't add agent.image_registry_auth annotation
    create_coco_pod_yaml "${AUTHENTICATED_IMAGE}" "" "" "" "resource" "$node"
    yq -i ".spec.imagePullSecrets[0].name = \"cococred\"" "${kata_pod}"

    # For debug sake
    echo "Pod ${kata_pod}: $(cat ${kata_pod})"

    assert_pod_fail "${kata_pod}"
<<<<<<< HEAD
    assert_logs_contain "${node}" kata "${node_start_time}" "failed to pull image"
=======
    assert_logs_contain "${node}" kata "${node_start_time}" "Not authorized"
>>>>>>> 5bfe362c
}

teardown() {
    if ! is_confidential_runtime_class; then
        skip "Test not supported for ${KATA_HYPERVISOR}."
    fi

    [ "${SNAPSHOTTER:-}" = "nydus" ] || skip "None snapshotter was found but this test requires one"

    confidential_teardown_common "${node}" "${node_start_time:-}"
    kubectl delete secret cococred --ignore-not-found
}<|MERGE_RESOLUTION|>--- conflicted
+++ resolved
@@ -87,11 +87,7 @@
     echo "Pod ${kata_pod}: $(cat ${kata_pod})"
 
     assert_pod_fail "${kata_pod}"
-<<<<<<< HEAD
-    assert_logs_contain "${node}" kata "${node_start_time}" "failed to pull image"
-=======
     assert_logs_contain "${node}" kata "${node_start_time}" "Not authorized"
->>>>>>> 5bfe362c
 }
 
 @test "Test that creating a container from an authenticated image, with no credentials fails" {
@@ -104,11 +100,7 @@
     echo "Pod ${kata_pod}: $(cat ${kata_pod})"
 
     assert_pod_fail "${kata_pod}"
-<<<<<<< HEAD
-    assert_logs_contain "${node}" kata "${node_start_time}" "failed to pull image"
-=======
     assert_logs_contain "${node}" kata "${node_start_time}" "Not authorized"
->>>>>>> 5bfe362c
 }
 
 teardown() {
