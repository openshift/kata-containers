#!/usr/bin/env bash

# Copyright (c) 2023 Microsoft Corporation
#
# SPDX-License-Identifier: Apache-2.0

set -o errexit
set -o nounset
set -o pipefail

DEBUG="${DEBUG:-}"
[[ -n "${DEBUG}" ]] && set -x

kubernetes_dir="$(dirname "$(readlink -f "$0")")"
source "${kubernetes_dir}/../../gha-run-k8s-common.sh"
# shellcheck disable=1091
source "${kubernetes_dir}/confidential_kbs.sh"
# shellcheck disable=2154
tools_dir="${repo_root_dir}/tools"
kata_tarball_dir="${2:-kata-artifacts}"

export DOCKER_REGISTRY="${DOCKER_REGISTRY:-quay.io}"
export DOCKER_REPO="${DOCKER_REPO:-kata-containers/kata-deploy-ci}"
export DOCKER_TAG="${DOCKER_TAG:-kata-containers-latest}"
export SNAPSHOTTER_DEPLOY_WAIT_TIMEOUT="${SNAPSHOTTER_DEPLOY_WAIT_TIMEOUT:-8m}"
export KATA_HYPERVISOR="${KATA_HYPERVISOR:-qemu}"
export CONTAINER_RUNTIME="${CONTAINER_RUNTIME:-containerd}"
export KBS="${KBS:-false}"
export KBS_INGRESS="${KBS_INGRESS:-}"
export KUBERNETES="${KUBERNETES:-}"
export SNAPSHOTTER="${SNAPSHOTTER:-}"
export ITA_KEY="${ITA_KEY:-}"
export HTTPS_PROXY="${HTTPS_PROXY:-${https_proxy:-}}"
export NO_PROXY="${NO_PROXY:-${no_proxy:-}}"
export PULL_TYPE="${PULL_TYPE:-default}"
export AUTO_GENERATE_POLICY="${AUTO_GENERATE_POLICY:-no}"
export TEST_CLUSTER_NAMESPACE="${TEST_CLUSTER_NAMESPACE:-kata-containers-k8s-tests}"
export GENPOLICY_PULL_METHOD="${GENPOLICY_PULL_METHOD:-oci-distribution}"

function configure_devmapper() {
	sudo mkdir -p /var/lib/containerd/devmapper
	sudo truncate --size 10G /var/lib/containerd/devmapper/data-disk.img
	sudo truncate --size 10G /var/lib/containerd/devmapper/meta-disk.img

	cat<<EOF | sudo tee /etc/systemd/system/containerd-devmapper.service
[Unit]
Description=Setup containerd devmapper device
DefaultDependencies=no
After=systemd-udev-settle.service
Before=lvm2-activation-early.service
Wants=systemd-udev-settle.service
[Service]
Type=oneshot
RemainAfterExit=true
ExecStart=-/sbin/losetup /dev/loop20 /var/lib/containerd/devmapper/data-disk.img
ExecStart=-/sbin/losetup /dev/loop21 /var/lib/containerd/devmapper/meta-disk.img
[Install]
WantedBy=local-fs.target
EOF

	sudo systemctl daemon-reload
	sudo systemctl enable --now containerd-devmapper

	# Time to setup the thin pool for consumption.
	# The table arguments are such.
	# start block in the virtual device
	# length of the segment (block device size in bytes / Sector size (512)
	# metadata device
	# block data device
	# data_block_size Currently set it 512 (128KB)
	# low_water_mark. Copied this from containerd snapshotter test setup
	# no. of feature arguments
	# Skip zeroing blocks for new volumes.
	sudo dmsetup create contd-thin-pool \
		--table "0 20971520 thin-pool /dev/loop21 /dev/loop20 512 32768 1 skip_block_zeroing"

	case "${KUBERNETES}" in
		k3s)
			containerd_config_file="/var/lib/rancher/k3s/agent/etc/containerd/config.toml.tmpl"
			sudo cp /var/lib/rancher/k3s/agent/etc/containerd/config.toml "${containerd_config_file}"
			;;
		kubeadm)
			containerd_config_file="/etc/containerd/config.toml"
			;;
		*) >&2 echo "${KUBERNETES} flavour is not supported"; exit 2 ;;
	esac

	# We're not using this with baremetal machines, so we're fine on cutting
	# corners here and just append this to the configuration file.
	# Check if the "devmapper" plugin section exists in the file
	if grep -q 'plugins."io.containerd.snapshotter.v1.devmapper"' "${containerd_config_file}"; then
	    echo "devmapper section found. Updating pool_name and base_image_size..."
	    sudo sed -i '/\[plugins."io.containerd.snapshotter.v1.devmapper"\]/,/\[plugins\./ {
	        s/pool_name = ".*"/pool_name = "contd-thin-pool"/
	        s/base_image_size = ".*"/base_image_size = "4096MB"/
	    }' "${containerd_config_file}"
	else
	    echo "devmapper section not found. Appending to the config file..."
		cat<<EOF | sudo tee -a "${containerd_config_file}"
[plugins."io.containerd.snapshotter.v1.devmapper"]
  pool_name = "contd-thin-pool"
  base_image_size = "4096MB"
EOF
	fi

	case "${KUBERNETES}" in
		k3s)
			sudo sed -i -e 's/snapshotter = "overlayfs"/snapshotter = "devmapper"/g' "${containerd_config_file}"
			sudo systemctl restart k3s ;;
		kubeadm)
			sudo sed -i -e 's/snapshotter = "overlayfs"/snapshotter = "devmapper"/g' "${containerd_config_file}"
			sudo systemctl restart containerd ;;
		*) >&2 echo "${KUBERNETES} flavour is not supported"; exit 2 ;;
	esac

	sleep 60s
	sudo cat "${containerd_config_file}"

	if [[ "${KUBERNETES}" = 'k3s' ]]
	then
		local ctr_dm_status
		local result

		ctr_dm_status=$(sudo ctr \
			--address '/run/k3s/containerd/containerd.sock' \
			plugins ls |\
			awk '$2 ~ /^devmapper$/ { print $0 }' || true)

		result=$(echo "${ctr_dm_status}" | awk '{print $4}' || true)

		[[ "${result}" = 'ok' ]] || die "k3s containerd device mapper not configured: '${ctr_dm_status}'"
	fi

	info "devicemapper (DM) devices"
	sudo dmsetup ls --tree
	sudo dmsetup status -v
}

function configure_snapshotter() {
	echo "::group::Configuring ${SNAPSHOTTER}"

	case "${SNAPSHOTTER}" in
		devmapper) configure_devmapper ;;
		*) >&2 echo "${SNAPSHOTTER} flavour is not supported"; exit 2 ;;
	esac

	echo "::endgroup::"
}

function delete_coco_kbs() {
	kbs_k8s_delete
}

# Deploy the CoCo KBS in Kubernetes
#
# Environment variables:
#	KBS_INGRESS - (optional) specify the ingress implementation to expose the
#	              service externally
#
function deploy_coco_kbs() {
	kbs_k8s_deploy "${KBS_INGRESS}"
}

function deploy_kata() {
	platform="${1:-}"

	[[ "${platform}" = "kcli" ]] && \
	export KUBECONFIG="${HOME}/.kcli/clusters/${CLUSTER_NAME:-kata-k8s}/auth/kubeconfig"

	if [[ "${K8S_TEST_HOST_TYPE}" = "baremetal" ]]; then
		cleanup_kata_deploy || true
	fi

	set_default_cluster_namespace

	ANNOTATIONS="default_vcpus"
	if [[ "${KATA_HOST_OS}" = "cbl-mariner" ]]; then
<<<<<<< HEAD
		ANNOTATIONS="image kernel default_vcpus"
=======
		ANNOTATIONS="image kernel default_vcpus disable_image_nvdimm cc_init_data"
>>>>>>> c0c833b3
	fi
	if [[ "${KATA_HYPERVISOR}" = "qemu" ]]; then
		ANNOTATIONS="image initrd kernel default_vcpus"
	fi

	SNAPSHOTTER_HANDLER_MAPPING=""
	if [[ -n "${SNAPSHOTTER}" ]]; then
		SNAPSHOTTER_HANDLER_MAPPING="${KATA_HYPERVISOR}:${SNAPSHOTTER}"
	fi

	PULL_TYPE_MAPPING=""
	if [[ "${PULL_TYPE}" != "default" ]]; then
		PULL_TYPE_MAPPING="${KATA_HYPERVISOR}:${PULL_TYPE}"
	fi

	HOST_OS=""
	if [[ "${KATA_HOST_OS}" = "cbl-mariner" ]]; then
		HOST_OS="${KATA_HOST_OS}"
	fi

	export HELM_K8S_DISTRIBUTION="${KUBERNETES}"
	export HELM_IMAGE_REFERENCE="${DOCKER_REGISTRY}/${DOCKER_REPO}"
	export HELM_IMAGE_TAG="${DOCKER_TAG}"
	export HELM_DEBUG="true"
	export HELM_SHIMS="${KATA_HYPERVISOR}"
	export HELM_DEFAULT_SHIM="${KATA_HYPERVISOR}"
	export HELM_CREATE_DEFAULT_RUNTIME_CLASS="true"
	export HELM_ALLOWED_HYPERVISOR_ANNOTATIONS="${ANNOTATIONS}"
	export HELM_SNAPSHOTTER_HANDLER_MAPPING="${SNAPSHOTTER_HANDLER_MAPPING}"
	export HELM_AGENT_HTTPS_PROXY="${HTTPS_PROXY}"
	export HELM_AGENT_NO_PROXY="${NO_PROXY}"
	export HELM_PULL_TYPE_MAPPING="${PULL_TYPE_MAPPING}"
	export HELM_HOST_OS="${HOST_OS}"
	helm_helper
}

function install_kbs_client() {
	kbs_install_cli
}

function uninstall_kbs_client() {
	kbs_uninstall_cli
}

function run_tests() {
	if [[ "${K8S_TEST_HOST_TYPE}" = "baremetal" ]]; then
		# Baremetal self-hosted runners end up accumulating way too much log
		# and when those get displayed it's very hard to understand what's
		# part of the current run and what's something from the past coming
		# to haunt us.
		#
		# With this in mind, let's ensure we do rotate the logs on every single
		# run of the tests, as its first step.
		sudo journalctl --vacuum-time 1s --rotate
	fi

	ensure_yq
	platform="${1:-}"

	[[ "${platform}" = "kcli" ]] && \
		export KUBECONFIG="${HOME}/.kcli/clusters/${CLUSTER_NAME:-kata-k8s}/auth/kubeconfig"

	if [[ "${AUTO_GENERATE_POLICY}" = "yes" ]] && [[ "${GENPOLICY_PULL_METHOD}" = "containerd" ]]; then
		# containerd's config on the local machine (where kubectl and genpolicy are executed by CI),
		# might have been provided by a distro-specific package that disables the cri plug-in by using:
		#
		# disabled_plugins = ["cri"]
		#
		# When testing genpolicy's container image pull through containerd the cri plug-in must be
		# enabled. Therefore, use containerd's default settings instead of distro's defaults. Note that
		# the k8s test cluster nodes have their own containerd settings (created by kata-deploy),
		# independent from the local settings being created here.
		sudo containerd config default | sudo tee /etc/containerd/config.toml > /dev/null
		echo "containerd config has been set to default"
		sudo systemctl restart containerd && sudo systemctl is-active containerd

		# Allow genpolicy to access the containerd image pull APIs without sudo.
		local socket_wait_time
		local socket_sleep_time
		local cmd

		socket_wait_time=30
		socket_sleep_time=3
		cmd="sudo chmod a+rw /var/run/containerd/containerd.sock"

		waitForProcess "${socket_wait_time}" "${socket_sleep_time}" "${cmd}"
	fi

	set_test_cluster_namespace

	pushd "${kubernetes_dir}"
	bash setup.sh

	# In case of running on Github workflow it needs to save the start time
	# on the environment variables file so that the variable is exported on
	# next workflow steps.
	if [[ -n "${GITHUB_ENV:-}" ]]; then
		start_time=$(date '+%Y-%m-%d %H:%M:%S')
		export start_time
		echo "start_time=${start_time}" >> "${GITHUB_ENV}"
	fi

	if [[ "${KATA_HYPERVISOR}" = "cloud-hypervisor" ]] && [[ "${SNAPSHOTTER}" = "devmapper" ]]; then
		if [[ -n "${GITHUB_ENV}" ]]; then
			KATA_TEST_VERBOSE=true
			export KATA_TEST_VERBOSE
			echo "KATA_TEST_VERBOSE=${KATA_TEST_VERBOSE}" >> "${GITHUB_ENV}"
		fi
	fi

	if [[ "${KATA_HYPERVISOR}" = "dragonball" ]] && [[ "${SNAPSHOTTER}" = "devmapper" ]]; then
		echo "Skipping tests for ${KATA_HYPERVISOR} using devmapper"
	else
		bash "${K8STESTS}"
	fi
	popd
}

# Print a report about tests executed.
#
# Crawl over the output files found on each "reports/yyyy-mm-dd-hh:mm:ss"
# directory.
#
function report_tests() {
	local reports_dir="${kubernetes_dir}/reports"
	local ok
	local not_ok
	local status

	if [[ ! -d "${reports_dir}" ]]; then
		info "no reports directory found: ${reports_dir}"
		return
	fi

	for report_dir in "${reports_dir}"/*; do
		mapfile -t ok < <(find "${report_dir}" -name "ok-*.out")
		mapfile -t not_ok < <(find "${report_dir}" -name "not_ok-*.out")

		cat <<-EOF
		SUMMARY ($(basename "${report_dir}")):
		 Pass:  ${#ok[*]}
		 Fail:  ${#not_ok[*]}
		EOF

		echo -e "\nSTATUSES:"
		for out in "${not_ok[@]}" "${ok[@]}"; do
			status=$(basename "${out}" | cut -d '-' -f1)
			bats=$(basename "${out}" | cut -d '-' -f2- | sed 's/.out$//')
			echo " ${status} ${bats}"
		done

		echo -e "\nOUTPUTS:"
		for out in "${not_ok[@]}" "${ok[@]}"; do
			bats=$(basename "${out}" | cut -d '-' -f2- | sed 's/.out$//')
			echo "::group::${bats}"
			cat "${out}"
			echo "::endgroup::"
		done
	done
}

function collect_artifacts() {
	if [[ -z "${start_time:-}" ]]; then
		warn "tests start time is not defined. Cannot gather journal information"
		return
	fi

	local artifacts_dir
	artifacts_dir="/tmp/artifacts"
	if [[ -d "${artifacts_dir}" ]]; then
		rm -rf "${artifacts_dir}"
	fi
	mkdir -p "${artifacts_dir}"
	info "Collecting artifacts using ${KATA_HYPERVISOR} hypervisor"
	local journalctl_log_filename
	local journalctl_log_path

	journalctl_log_filename="journalctl-${RANDOM}.log"
	journalctl_log_path="${artifacts_dir}/${journalctl_log_filename}"

	# As we want to call journalctl with sudo, we're safe to ignore SC2024 here
	# shellcheck disable=SC2024
	sudo journalctl --since="${start_time}" > "${journalctl_log_path}"

	local k3s_dir
	k3s_dir='/var/lib/rancher/k3s/agent'

	if [[ -d "${k3s_dir}" ]]
	then
		info "Collecting k3s artifacts"

		local -a files=()

		files+=('etc/containerd/config.toml')
		files+=('etc/containerd/config.toml.tmpl')

		files+=('containerd/containerd.log')

		# Add any rotated containerd logs
		files+=("$(sudo find "${k3s_dir}/containerd/" -type f -name 'containerd*\.log\.gz')")

		local file

		for file in "${files[@]}"
		do
			local path="${k3s_dir}/${file}"
			sudo [[ ! -e "${path}" ]] && continue

			local encoded
			encoded="$(echo "${path}" | tr '/' '-' | sed 's/^-//g')"

			local from
			local to

			from="${path}"
			to="${artifacts_dir}/${encoded}"

			if [[ ${path} = *.gz ]]
			then
				sudo cp "${from}" "${to}"
			else
				to="${to}.gz"
				# As we want to call gzip with sudo, we're safe to ignore SC2024 here
				# shellcheck disable=SC2024
				sudo gzip -c "${from}" > "${to}"
			fi

			info "  Collected k3s file '${from}' to '${to}'"
		done
	fi
}

function cleanup_kata_deploy() {
	ensure_helm

	# Do not return after deleting only the parent object cascade=foreground
	# means also wait for child/dependent object deletion
	helm uninstall kata-deploy --ignore-not-found --wait --cascade foreground --timeout 10m --namespace kube-system --debug
}

function cleanup() {
	platform="${1:-}"
	test_type="${2:-k8s}"
	ensure_yq

	[[ "${platform}" = "kcli" ]] && \
		export KUBECONFIG="${HOME}/.kcli/clusters/${CLUSTER_NAME:-kata-k8s}/auth/kubeconfig"

	echo "Gather information about the nodes and pods before cleaning up the node"
	get_nodes_and_pods_info

	if [[ "${platform}" = "aks" ]]; then
		delete_cluster "${test_type}"
		return
	fi

	# In case of canceling workflow manually, 'run_kubernetes_tests.sh' continues running and triggers new tests,
	# resulting in the CI being in an unexpected state. So we need kill all running test scripts before cleaning up the node.
	# See issue https://github.com/kata-containers/kata-containers/issues/9980
	delete_test_runners || true
	# Switch back to the default namespace and delete the tests one
	delete_test_cluster_namespace || true

	cleanup_kata_deploy
}

function deploy_snapshotter() {
	if [[ "${KATA_HYPERVISOR}" == "qemu-tdx" || "${KATA_HYPERVISOR}" == "qemu-snp" ]]; then
	       echo "[Skip] ${SNAPSHOTTER} is pre-installed in the TEE machine"
	       return
	fi

	echo "::group::Deploying ${SNAPSHOTTER}"
	case ${SNAPSHOTTER} in
		nydus) deploy_nydus_snapshotter ;;
		*) >&2 echo "${SNAPSHOTTER} flavour is not supported"; exit 2 ;;
	esac
	echo "::endgroup::"
}

function cleanup_snapshotter() {
	if [[ "${KATA_HYPERVISOR}" == "qemu-tdx" || "${KATA_HYPERVISOR}" == "qemu-snp" ]]; then
	       echo "[Skip] ${SNAPSHOTTER} is pre-installed in the TEE machine"
	       return
	fi

	echo "::group::Cleanuping ${SNAPSHOTTER}"
	case ${SNAPSHOTTER} in
		nydus) cleanup_nydus_snapshotter ;;
		*) >&2 echo "${SNAPSHOTTER} flavour is not supported"; exit 2 ;;
	esac
	echo "::endgroup::"
}

function deploy_nydus_snapshotter() {
	echo "::group::deploy_nydus_snapshotter"
	ensure_yq

	local nydus_snapshotter_install_dir
	nydus_snapshotter_install_dir="/tmp/nydus-snapshotter"
	if [[ -d "${nydus_snapshotter_install_dir}" ]]; then
		rm -rf "${nydus_snapshotter_install_dir}"
	fi
	mkdir -p "${nydus_snapshotter_install_dir}"
	nydus_snapshotter_url=$(get_from_kata_deps ".externals.nydus-snapshotter.url")
	nydus_snapshotter_version=$(get_from_kata_deps ".externals.nydus-snapshotter.version")
	git clone -b "${nydus_snapshotter_version}" "${nydus_snapshotter_url}" "${nydus_snapshotter_install_dir}"

	pushd "${nydus_snapshotter_install_dir}"
	if [[ "${K8S_TEST_HOST_TYPE}" = "baremetal" ]]; then
		cleanup_nydus_snapshotter || true
	fi
	if [[ "${PULL_TYPE}" == "guest-pull" ]]; then
		# Enable guest pull feature in nydus snapshotter
		yq -i \
      'select(.kind == "ConfigMap").data.FS_DRIVER = "proxy"' \
      misc/snapshotter/base/nydus-snapshotter.yaml
	else
		>&2 echo "Invalid pull type"; exit 2
	fi

	# Disable to read snapshotter config from configmap
	yq -i \
    'select(.kind == "ConfigMap").data.ENABLE_CONFIG_FROM_VOLUME = "false"' \
	  misc/snapshotter/base/nydus-snapshotter.yaml
	# Enable to run snapshotter as a systemd service
	yq -i \
    'select(.kind == "ConfigMap").data.ENABLE_SYSTEMD_SERVICE = "true"' \
	  misc/snapshotter/base/nydus-snapshotter.yaml
	# Enable "runtime specific snapshotter" feature in containerd when configuring containerd for snapshotter
	yq -i \
    'select(.kind == "ConfigMap").data.ENABLE_RUNTIME_SPECIFIC_SNAPSHOTTER = "true"' \
	  misc/snapshotter/base/nydus-snapshotter.yaml

	# Pin the version of nydus-snapshotter image.
	# TODO: replace with a definitive solution (see https://github.com/kata-containers/kata-containers/issues/9742)
	yq -i \
		"select(.kind == \"DaemonSet\").spec.template.spec.containers[0].image = \"ghcr.io/containerd/nydus-snapshotter:${nydus_snapshotter_version}\"" \
		misc/snapshotter/base/nydus-snapshotter.yaml

	# Deploy nydus snapshotter as a daemonset
	kubectl_retry create -f "misc/snapshotter/nydus-snapshotter-rbac.yaml"
	if [[ "${KUBERNETES}" = "k3s" ]]; then
		kubectl_retry apply -k "misc/snapshotter/overlays/k3s"
	else
		kubectl_retry apply -f "misc/snapshotter/base/nydus-snapshotter.yaml"
	fi
	popd

	kubectl rollout status daemonset nydus-snapshotter -n nydus-system --timeout "${SNAPSHOTTER_DEPLOY_WAIT_TIMEOUT}"

	echo "::endgroup::"
	echo "::group::nydus snapshotter logs"
	kubectl_retry logs --selector=app=nydus-snapshotter -n nydus-system
	echo "::endgroup::"
	echo "::group::nydus snapshotter describe"
	kubectl_retry describe pod --selector=app=nydus-snapshotter -n nydus-system
	echo "::endgroup::"
}

function cleanup_nydus_snapshotter() {
	echo "cleanup_nydus_snapshotter"
	local nydus_snapshotter_install_dir
	nydus_snapshotter_install_dir="/tmp/nydus-snapshotter"
	if [[ ! -d "${nydus_snapshotter_install_dir}" ]]; then
		>&2 echo "nydus snapshotter dir not found"
		exit 1
	fi

	pushd "${nydus_snapshotter_install_dir}"

	if [[ "${KUBERNETES}" = "k3s" ]]; then
		kubectl_retry delete --ignore-not-found -k "misc/snapshotter/overlays/k3s"
	else
		kubectl_retry delete --ignore-not-found -f "misc/snapshotter/base/nydus-snapshotter.yaml"
	fi
	sleep 180s
	kubectl_retry delete --ignore-not-found -f "misc/snapshotter/nydus-snapshotter-rbac.yaml"
	popd
	sleep 30s
	echo "::endgroup::"
}

function main() {
	export KATA_HOST_OS="${KATA_HOST_OS:-}"
	export K8S_TEST_HOST_TYPE="${K8S_TEST_HOST_TYPE:-}"

	action="${1:-}"

	case "${action}" in
		create-cluster) create_cluster "" ;;
		create-cluster-kcli) create_cluster_kcli ;;
		configure-snapshotter) configure_snapshotter ;;
		setup-crio) setup_crio ;;
		deploy-coco-kbs) deploy_coco_kbs ;;
		deploy-k8s) deploy_k8s ;;
		install-bats) install_bats ;;
		install-kata-tools) install_kata_tools ;;
		install-kbs-client) install_kbs_client ;;
		get-cluster-credentials) get_cluster_credentials "" ;;
		deploy-csi-driver) return 0 ;;
		deploy-kata) deploy_kata ;;
		deploy-kata-aks) deploy_kata "aks" ;;
		deploy-kata-kcli) deploy_kata "kcli" ;;
		deploy-kata-kubeadm) deploy_kata "kubeadm" ;;
		deploy-kata-sev) deploy_kata "sev" ;;
		deploy-kata-snp) deploy_kata "snp" ;;
		deploy-kata-tdx) deploy_kata "tdx" ;;
		deploy-kata-garm) deploy_kata "garm" ;;
		deploy-kata-zvsi) deploy_kata "zvsi" ;;
		deploy-snapshotter) deploy_snapshotter ;;
		report-tests) report_tests ;;
		run-tests)
			K8STESTS=run_kubernetes_tests.sh
			run_tests
			;;
		run-nv-tests)
			K8STESTS=run_kubernetes_nv_tests.sh
			run_tests
			;;
		run-tests-kcli) run_tests "kcli" ;;
		collect-artifacts) collect_artifacts ;;
		cleanup) cleanup ;;
		cleanup-kcli) cleanup "kcli" ;;
		cleanup-kubeadm) cleanup "kubeadm" ;;
		cleanup-sev) cleanup "sev" ;;
		cleanup-snp) cleanup "snp" ;;
		cleanup-tdx) cleanup "tdx" ;;
		cleanup-garm) cleanup "garm" ;;
		cleanup-zvsi) cleanup "zvsi" ;;
		cleanup-snapshotter) cleanup_snapshotter ;;
		delete-csi-driver) return 0 ;;
		delete-coco-kbs) delete_coco_kbs ;;
		delete-cluster) cleanup "aks" ;;
		delete-cluster-kcli) delete_cluster_kcli ;;
		uninstall-kbs-client) uninstall_kbs_client ;;
		*) >&2 echo "Invalid argument"; exit 2 ;;
	esac
}

main "$@"<|MERGE_RESOLUTION|>--- conflicted
+++ resolved
@@ -175,11 +175,7 @@
 
 	ANNOTATIONS="default_vcpus"
 	if [[ "${KATA_HOST_OS}" = "cbl-mariner" ]]; then
-<<<<<<< HEAD
-		ANNOTATIONS="image kernel default_vcpus"
-=======
 		ANNOTATIONS="image kernel default_vcpus disable_image_nvdimm cc_init_data"
->>>>>>> c0c833b3
 	fi
 	if [[ "${KATA_HYPERVISOR}" = "qemu" ]]; then
 		ANNOTATIONS="image initrd kernel default_vcpus"
