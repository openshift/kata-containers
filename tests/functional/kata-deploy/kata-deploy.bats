--- conflicted
+++ resolved
@@ -91,11 +91,7 @@
 teardown() {
 	pushd "${repo_root_dir}"
 
-<<<<<<< HEAD
-	helm uninstall --namespace=kube-system kata-deploy --wait
-=======
 	helm uninstall --namespace=kube-system kata-deploy
->>>>>>> c0c833b3
 	kubectl -n kube-system wait --timeout=10m --for=delete -l name=kata-deploy pod
 
 	popd
