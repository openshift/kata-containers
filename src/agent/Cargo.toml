--- conflicted
+++ resolved
@@ -5,17 +5,6 @@
 authors = ["The Kata Containers community <kata-dev@lists.katacontainers.io>"]
 edition = "2018"
 license = "Apache-2.0"
-<<<<<<< HEAD
-rust-version = "1.80.0"
-
-[workspace.dependencies]
-oci-spec = { version = "0.6.8", features = ["runtime"] }
-lazy_static = "1.3.0"
-ttrpc = { version = "0.8.4", features = ["async"], default-features = false }
-protobuf = "=3.7.1"
-libc = "0.2.94"
-nix = "0.24.2"
-=======
 rust-version = "1.85.1"
 
 [workspace.dependencies]
@@ -26,7 +15,6 @@
 libc = "0.2.94"
 # Notes: nix needs to stay in sync with libs
 nix = "0.26.4"
->>>>>>> c0c833b3
 capctl = "0.2.0"
 scan_fmt = "0.2.6"
 scopeguard = "1.0.0"
@@ -43,11 +31,7 @@
 futures = "0.3.30"
 
 # Async runtime
-<<<<<<< HEAD
-tokio = { version = "1.44.2", features = ["full"] }
-=======
 tokio = { version = "1.46.1", features = ["full"] }
->>>>>>> c0c833b3
 tokio-vsock = "0.3.4"
 
 netlink-sys = { version = "0.7.0", features = ["tokio_socket"] }
@@ -97,11 +81,7 @@
 rustjail = { path = "rustjail" }
 vsock-exporter = { path = "vsock-exporter" }
 
-<<<<<<< HEAD
-mem-agent = { path = "../mem-agent" }
-=======
 mem-agent = { path = "../mem-agent", package = "mem-agent-lib" }
->>>>>>> c0c833b3
 
 kata-sys-util = { path = "../libs/kata-sys-util" }
 kata-types = { path = "../libs/kata-types" }
@@ -182,18 +162,9 @@
 clap.workspace = true
 strum.workspace = true
 strum_macros.workspace = true
-<<<<<<< HEAD
-
-# Image pull/decrypt
-image-rs = { git = "https://github.com/confidential-containers/guest-components", rev = "0a06ef241190780840fbb0542e51b198f1f72b0b", default-features = false, optional = true }
-
-# Agent Policy
-cdi = { git = "https://github.com/cncf-tags/container-device-interface-rs", rev = "fba5677a8e7cc962fc6e495fcec98d7d765e332a" }
-=======
 
 # Agent Policy
 cdi = { git = "https://github.com/cncf-tags/container-device-interface-rs", rev = "3b1e83dda5efcc83c7a4f134466ec006b37109c9" }
->>>>>>> c0c833b3
 
 # Local dependencies
 kata-agent-policy = { workspace = true, optional = true }
@@ -229,18 +200,9 @@
 lto = true
 
 [features]
-<<<<<<< HEAD
-# The default-pull feature supports all sharing images by virtio-fs, for guest-pull build with the guest-pull feature
-default-pull = []
 seccomp = ["rustjail/seccomp"]
 standard-oci-runtime = ["rustjail/standard-oci-runtime"]
 agent-policy = ["kata-agent-policy"]
-guest-pull = ["image-rs/kata-cc-rustls-tls"]
-=======
-seccomp = ["rustjail/seccomp"]
-standard-oci-runtime = ["rustjail/standard-oci-runtime"]
-agent-policy = ["kata-agent-policy"]
->>>>>>> c0c833b3
 
 [[bin]]
 name = "kata-agent"
