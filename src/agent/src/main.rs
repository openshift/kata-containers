--- conflicted
+++ resolved
@@ -19,16 +19,9 @@
 extern crate slog;
 
 use anyhow::{anyhow, bail, Context, Result};
-<<<<<<< HEAD
-use base64::Engine;
-use cfg_if::cfg_if;
-use clap::{AppSettings, Parser};
-use const_format::{concatcp, formatcp};
-=======
 use cfg_if::cfg_if;
 use clap::Parser;
 use const_format::concatcp;
->>>>>>> c0c833b3
 use initdata::{InitdataReturnValue, AA_CONFIG_PATH, CDH_CONFIG_PATH};
 use nix::fcntl::OFlag;
 use nix::sys::reboot::{reboot, RebootMode};
@@ -501,18 +494,9 @@
 
     debug!(logger, "spawning attestation-agent process {}", AA_PATH);
     let mut aa_args = vec!["--attestation_sock", AA_ATTESTATION_URI];
-<<<<<<< HEAD
-    let initdata_parameter;
-    if let Some(initdata_return_value) = initdata_return_value {
-        initdata_parameter =
-            base64::engine::general_purpose::STANDARD.encode(&initdata_return_value.digest);
-        aa_args.push("--initdata");
-        aa_args.push(&initdata_parameter);
-=======
     if initdata_return_value.is_some() {
         aa_args.push("--initdata-toml");
         aa_args.push(initdata::INITDATA_TOML_PATH);
->>>>>>> c0c833b3
     }
 
     launch_process(
@@ -646,11 +630,6 @@
 
     if !unix_socket_path.is_empty() && Path::new(unix_socket_path).exists() {
         tokio::fs::remove_file(unix_socket_path).await?;
-<<<<<<< HEAD
-    }
-
-    tokio::process::Command::new(path).args(args).spawn()?;
-=======
     }
 
     let mut process = tokio::process::Command::new(path);
@@ -659,7 +638,6 @@
         process.env(k, v);
     }
     process.spawn()?;
->>>>>>> c0c833b3
     if !unix_socket_path.is_empty() && timeout_secs > 0 {
         wait_for_path_to_exist(logger, unix_socket_path, timeout_secs).await?;
     }
