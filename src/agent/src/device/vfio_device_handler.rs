// Copyright (c) 2019 Ant Financial
// Copyright (c) 2024 Intel Corporation
//
// SPDX-License-Identifier: Apache-2.0
//

use crate::device::{pcipath_to_sysfs, DevUpdate, DeviceContext, DeviceHandler, SpecUpdate};
use crate::linux_abi::*;
use crate::pci;
use crate::sandbox::Sandbox;
use crate::uevent::{wait_for_uevent, Uevent, UeventMatcher};
use anyhow::{anyhow, Context, Result};
use cfg_if::cfg_if;
use kata_types::device::{
    DRIVER_VFIO_AP_COLD_TYPE, DRIVER_VFIO_AP_TYPE, DRIVER_VFIO_PCI_GK_TYPE, DRIVER_VFIO_PCI_TYPE,
};
use protocols::agent::Device;
use slog::Logger;
use std::ffi::OsStr;
use std::fmt;
use std::fs;
use std::os::unix::ffi::OsStrExt;
use std::path::Path;
use std::str::FromStr;
use std::sync::Arc;
use tokio::sync::Mutex;
use tracing::instrument;

cfg_if! {
    if #[cfg(target_arch = "s390x")] {
        use crate::ap;
<<<<<<< HEAD
        use crate::cdh::get_cdh_resource;
=======
        use crate::confidential_data_hub::get_cdh_resource;
>>>>>>> c0c833b3
        use std::convert::TryFrom;
        use pv_core::ap::{
            Apqn,
            apqn_info::Ep11,
            assoc_state::AssocState,
            bind_state::BindState,
        };
        use pv_core::misc::{encode_hex, pv_guest_bit_set};
        use pv_core::uv;
    }
}

#[derive(Debug)]
pub struct VfioPciDeviceHandler {}

#[derive(Debug)]
pub struct VfioApDeviceHandler {}

#[async_trait::async_trait]
impl DeviceHandler for VfioPciDeviceHandler {
    #[instrument]
    fn driver_types(&self) -> &[&str] {
        &[DRIVER_VFIO_PCI_GK_TYPE, DRIVER_VFIO_PCI_TYPE]
    }

    #[instrument]
    async fn device_handler(&self, device: &Device, ctx: &mut DeviceContext) -> Result<SpecUpdate> {
        let vfio_in_guest = device.type_ != DRIVER_VFIO_PCI_GK_TYPE;
        let mut pci_fixups = Vec::<(pci::Address, pci::Address)>::new();
        let mut group = None;

        for opt in device.options.iter() {
            let (host, pcipath) = split_vfio_pci_option(opt)
                .ok_or_else(|| anyhow!("Malformed VFIO PCI option {:?}", opt))?;
            let host =
                pci::Address::from_str(host).context("Bad host PCI address in VFIO option {:?}")?;
            let pcipath = pci::Path::from_str(pcipath)?;

            let guestdev = wait_for_pci_device(ctx.sandbox, &pcipath).await?;
            if vfio_in_guest {
                pci_driver_override(ctx.logger, SYSFS_BUS_PCI_PATH, guestdev, "vfio-pci")?;

                // Devices must have an IOMMU group to be usable via VFIO
                let devgroup = pci_iommu_group(SYSFS_BUS_PCI_PATH, guestdev)?
                    .ok_or_else(|| anyhow!("{} has no IOMMU group", guestdev))?;

                if let Some(g) = group {
                    if g != devgroup {
                        return Err(anyhow!("{} is not in guest IOMMU group {}", guestdev, g));
                    }
                }

                group = Some(devgroup);
            }

            // collect PCI address mapping for both vfio-pci-gk and vfio-pci device
            pci_fixups.push((host, guestdev));
        }

        let dev_update = if vfio_in_guest {
            // If there are any devices at all, logic above ensures that group is not None
            let group = group.ok_or_else(|| anyhow!("failed to get VFIO group"))?;

            let vm_path = get_vfio_pci_device_name(group, ctx.sandbox).await?;

            Some(DevUpdate::new(&vm_path, &vm_path)?)
        } else {
            None
        };

        Ok(SpecUpdate {
            dev: dev_update,
            pci: pci_fixups,
        })
    }
}

#[async_trait::async_trait]
impl DeviceHandler for VfioApDeviceHandler {
    #[instrument]
    fn driver_types(&self) -> &[&str] {
        &[DRIVER_VFIO_AP_TYPE, DRIVER_VFIO_AP_COLD_TYPE]
    }

    #[cfg(target_arch = "s390x")]
    #[instrument]
    async fn device_handler(&self, device: &Device, ctx: &mut DeviceContext) -> Result<SpecUpdate> {
        // Force AP bus rescan
        let mut ap_context = String::from("Failed to rescan AP bus");
        if pv_guest_bit_set() {
            ap_context.push_str(
                ". Verify your host kernel supports AP pass-through with Secure Execution",
            );
        }
        fs::write(AP_SCANS_PATH, "1").context(ap_context)?;

        for apqn in device.options.iter() {
            let ap_address = ap::Address::from_str(apqn).context("Failed to parse AP address")?;
            match device.type_.as_str() {
                DRIVER_VFIO_AP_TYPE => {
                    wait_for_ap_device(ctx.sandbox, ap_address).await?;
                }
                DRIVER_VFIO_AP_COLD_TYPE => {
                    check_ap_device(ap_address).await?;
                }
                _ => return Err(anyhow!("Unsupported AP device type: {}", device.type_)),
            }
        }
        let dev_update = Some(DevUpdate::new(Z9_CRYPT_DEV_PATH, Z9_CRYPT_DEV_PATH)?);
        Ok(SpecUpdate {
            dev: dev_update,
            pci: Vec::new(),
        })
    }

    #[cfg(not(target_arch = "s390x"))]
    #[instrument]
    async fn device_handler(&self, _: &Device, _: &mut DeviceContext) -> Result<SpecUpdate> {
        Err(anyhow!("VFIO-AP is only supported on s390x"))
    }
}

async fn get_vfio_pci_device_name(
    grp: IommuGroup,
    sandbox: &Arc<Mutex<Sandbox>>,
) -> Result<String> {
    let matcher = VfioMatcher::new(grp);

    let uev = wait_for_uevent(sandbox, matcher).await?;
    Ok(format!("{}/{}", SYSTEM_DEV_PATH, &uev.devname))
}

#[derive(Debug)]
pub struct VfioMatcher {
    syspath: String,
}

impl VfioMatcher {
    pub fn new(grp: IommuGroup) -> VfioMatcher {
        VfioMatcher {
            syspath: format!("/devices/virtual/vfio/{}", grp),
        }
    }
}

impl UeventMatcher for VfioMatcher {
    fn is_match(&self, uev: &Uevent) -> bool {
        uev.devpath == self.syspath
    }
}

#[cfg(target_arch = "s390x")]
#[derive(Debug)]
pub struct ApMatcher {
    syspath: String,
}

#[cfg(target_arch = "s390x")]
impl ApMatcher {
    pub fn new(address: ap::Address) -> ApMatcher {
        ApMatcher {
            syspath: format!(
                "{}/card{:02x}/{}",
                AP_ROOT_BUS_PATH, address.adapter_id, address
            ),
        }
    }
}

#[cfg(target_arch = "s390x")]
impl UeventMatcher for ApMatcher {
    fn is_match(&self, uev: &Uevent) -> bool {
        uev.action == "add" && uev.devpath == self.syspath
    }
}

#[derive(Debug)]
pub struct PciMatcher {
    devpath: String,
}

impl PciMatcher {
    pub fn new(relpath: &str) -> Result<PciMatcher> {
        let root_bus = create_pci_root_bus_path();
        Ok(PciMatcher {
            devpath: format!("{}{}", root_bus, relpath),
        })
    }
}

impl UeventMatcher for PciMatcher {
    fn is_match(&self, uev: &Uevent) -> bool {
        uev.devpath == self.devpath
    }
}

#[cfg(target_arch = "s390x")]
#[instrument]
async fn wait_for_ap_device(sandbox: &Arc<Mutex<Sandbox>>, address: ap::Address) -> Result<()> {
    let matcher = ApMatcher::new(address);
    wait_for_uevent(sandbox, matcher).await?;
    Ok(())
}

#[cfg(target_arch = "s390x")]
#[instrument]
async fn check_ap_device(address: ap::Address) -> Result<()> {
    let apqn = Apqn::try_from(&address.to_string() as &str)
        .context("Failed to establish AP at {address}")?;
    if apqn.info.is_none() {
        return Err(anyhow!("Failed to read info for AP {address}"));
    }
    if !pv_guest_bit_set() {
        return Ok(());
    }
    apqn.set_bind_state(BindState::Bound)
        .context(anyhow!("Failed to bind AP {address}"))?;
    if let Some(Ep11(ep11_info)) = &apqn.info {
        if ep11_info.mkvp.is_empty() {
            return Err(anyhow!(
                "Master key verification pattern for AP {address} is unset"
            ));
        }
        associate_ap_device(&apqn, &ep11_info.mkvp)
            .await
            .context(anyhow!("Failed to associate AP {address}"))?;
    }
    Ok(())
}

#[cfg(target_arch = "s390x")]
async fn associate_ap_device(apqn: &Apqn, mkvp: &str) -> Result<()> {
    let resource_path = format!("/vfio_ap/{mkvp}");
    let secret_resource_path = format!("{resource_path}/secret");
    let secret_id_resource_path = format!("{resource_path}/secret_id");

    let uv_secret = get_cdh_resource(&secret_resource_path)
        .await
        .context(anyhow!(
            "Failed to read Confidential Data Hub secret {secret_resource_path}. \
             Provide the desired Ultravisor secret for this MKVP with an appropriate key broker service."
        ))?;
    let secret_id_bytes = get_cdh_resource(&secret_id_resource_path)
        .await
        .context(anyhow!(
            "Failed to read Confidential Data Hub secret {secret_id_resource_path}. \
             Provide the desired Ultravisor secret ID for this MKVP with an appropriate key broker service."
        ))?;
    let secret_id = std::str::from_utf8(&secret_id_bytes)?
        .trim_start_matches("0x")
        .trim_end();

    // TODO Once initdata is stable, enable and mandate this request be signed
    // (`pvsecret create --user-sign-key`, `pvsecret verify --user-cert`)
    let uv = uv::UvDevice::open()?;
    let mut add_cmd = uv::AddCmd::new(&mut uv_secret.as_slice())
        .context("Failed to create add secret request")?;
    uv.send_cmd(&mut add_cmd).context("Failed to add secret")?;
    let mut list_cmd = uv::ListCmd::new();
    uv.send_cmd(&mut list_cmd)?;

    let secret_idx = uv::SecretList::try_from(list_cmd)?
        .iter()
        .find(|&s| encode_hex(s.id()) == secret_id)
        .ok_or_else(|| anyhow!("Could not find secret with the ID {secret_id}. \
                                Perhaps there is a mismatch between the provided secret and secret ID."))?
        .index();
    Ok(apqn.set_associate_state(AssocState::Associated(secret_idx))?)
}

pub async fn wait_for_pci_device(
    sandbox: &Arc<Mutex<Sandbox>>,
    pcipath: &pci::Path,
) -> Result<pci::Address> {
    let root_bus_sysfs = format!("{}{}", SYSFS_DIR, create_pci_root_bus_path());
    let sysfs_rel_path = pcipath_to_sysfs(&root_bus_sysfs, pcipath)?;
    let matcher = PciMatcher::new(&sysfs_rel_path)?;

    let uev = wait_for_uevent(sandbox, matcher).await?;

    let addr = uev
        .devpath
        .rsplit('/')
        .next()
        .ok_or_else(|| anyhow!("Bad device path {:?} in uevent", &uev.devpath))?;
    let addr = pci::Address::from_str(addr)?;
    Ok(addr)
}

// Represents an IOMMU group
#[derive(Clone, Debug, PartialEq, Eq)]
pub struct IommuGroup(u32);

impl fmt::Display for IommuGroup {
    fn fmt(&self, f: &mut fmt::Formatter) -> Result<(), fmt::Error> {
        write!(f, "{}", self.0)
    }
}

// Determine the IOMMU group of a PCI device
#[instrument]
fn pci_iommu_group<T>(syspci: T, dev: pci::Address) -> Result<Option<IommuGroup>>
where
    T: AsRef<OsStr> + std::fmt::Debug,
{
    let syspci = Path::new(&syspci);
    let grouppath = syspci
        .join("devices")
        .join(dev.to_string())
        .join("iommu_group");

    match fs::read_link(&grouppath) {
        // Device has no group
        Err(e) if e.kind() == std::io::ErrorKind::NotFound => Ok(None),
        Err(e) => Err(anyhow!("Error reading link {:?}: {}", &grouppath, e)),
        Ok(group) => {
            if let Some(group) = group.file_name() {
                if let Some(group) = group.to_str() {
                    if let Ok(group) = group.parse::<u32>() {
                        return Ok(Some(IommuGroup(group)));
                    }
                }
            }
            Err(anyhow!(
                "Unexpected IOMMU group link {:?} => {:?}",
                grouppath,
                group
            ))
        }
    }
}

fn split_vfio_pci_option(opt: &str) -> Option<(&str, &str)> {
    let mut tokens = opt.split('=');
    let hostbdf = tokens.next()?;
    let path = tokens.next()?;
    if tokens.next().is_some() {
        None
    } else {
        Some((hostbdf, path))
    }
}

// Force a given PCI device to bind to the given driver, does
// basically the same thing as
//    driverctl set-override <PCI address> <driver>
#[instrument]
pub fn pci_driver_override<T, U>(
    logger: &Logger,
    syspci: T,
    dev: pci::Address,
    drv: U,
) -> Result<()>
where
    T: AsRef<OsStr> + std::fmt::Debug,
    U: AsRef<OsStr> + std::fmt::Debug,
{
    let syspci = Path::new(&syspci);
    let drv = drv.as_ref();
    info!(logger, "rebind_pci_driver: {} => {:?}", dev, drv);

    let devpath = syspci.join("devices").join(dev.to_string());
    let overridepath = &devpath.join("driver_override");

    fs::write(overridepath, drv.as_bytes())?;

    let drvpath = &devpath.join("driver");
    let need_unbind = match fs::read_link(drvpath) {
        Ok(d) if d.file_name() == Some(drv) => return Ok(()), // Nothing to do
        Err(e) if e.kind() == std::io::ErrorKind::NotFound => false, // No current driver
        Err(e) => return Err(anyhow!("Error checking driver on {}: {}", dev, e)),
        Ok(_) => true, // Current driver needs unbinding
    };
    if need_unbind {
        let unbindpath = &drvpath.join("unbind");
        fs::write(unbindpath, dev.to_string())?;
    }
    let probepath = syspci.join("drivers_probe");
    fs::write(probepath, dev.to_string())?;
    Ok(())
}

#[cfg(test)]
mod tests {
    use super::*;
    use tempfile::tempdir;

    #[tokio::test]
    #[allow(clippy::redundant_clone)]
    async fn test_vfio_matcher() {
        let grpa = IommuGroup(1);
        let grpb = IommuGroup(22);

        let mut uev_a = crate::uevent::Uevent::default();
        uev_a.action = crate::linux_abi::U_EVENT_ACTION_ADD.to_string();
        uev_a.devname = format!("vfio/{}", grpa);
        uev_a.devpath = format!("/devices/virtual/vfio/{}", grpa);
        let matcher_a = VfioMatcher::new(grpa);

        let mut uev_b = uev_a.clone();
        uev_b.devpath = format!("/devices/virtual/vfio/{}", grpb);
        let matcher_b = VfioMatcher::new(grpb);

        assert!(matcher_a.is_match(&uev_a));
        assert!(matcher_b.is_match(&uev_b));
        assert!(!matcher_b.is_match(&uev_a));
        assert!(!matcher_a.is_match(&uev_b));
    }
    #[test]
    fn test_split_vfio_pci_option() {
        assert_eq!(
            split_vfio_pci_option("0000:01:00.0=02/01"),
            Some(("0000:01:00.0", "02/01"))
        );
        assert_eq!(split_vfio_pci_option("0000:01:00.0=02/01=rubbish"), None);
        assert_eq!(split_vfio_pci_option("0000:01:00.0"), None);
    }

    #[test]
    fn test_pci_driver_override() {
        let logger = slog::Logger::root(slog::Discard, o!());
        let testdir = tempdir().expect("failed to create tmpdir");
        let syspci = testdir.path(); // Path to mock /sys/bus/pci

        let dev0 = pci::Address::new(0, 0, pci::SlotFn::new(0, 0).unwrap());
        let dev0path = syspci.join("devices").join(dev0.to_string());
        let dev0drv = dev0path.join("driver");
        let dev0override = dev0path.join("driver_override");

        let drvapath = syspci.join("drivers").join("drv_a");
        let drvaunbind = drvapath.join("unbind");

        let probepath = syspci.join("drivers_probe");

        // Start mocking dev0 as being unbound
        fs::create_dir_all(&dev0path).unwrap();

        pci_driver_override(&logger, syspci, dev0, "drv_a").unwrap();
        assert_eq!(fs::read_to_string(&dev0override).unwrap(), "drv_a");
        assert_eq!(fs::read_to_string(&probepath).unwrap(), dev0.to_string());

        // Now mock dev0 already being attached to drv_a
        fs::create_dir_all(&drvapath).unwrap();
        std::os::unix::fs::symlink(&drvapath, dev0drv).unwrap();
        std::fs::remove_file(&probepath).unwrap();

        pci_driver_override(&logger, syspci, dev0, "drv_a").unwrap(); // no-op
        assert_eq!(fs::read_to_string(&dev0override).unwrap(), "drv_a");
        assert!(!probepath.exists());

        // Now try binding to a different driver
        pci_driver_override(&logger, syspci, dev0, "drv_b").unwrap();
        assert_eq!(fs::read_to_string(&dev0override).unwrap(), "drv_b");
        assert_eq!(fs::read_to_string(&probepath).unwrap(), dev0.to_string());
        assert_eq!(fs::read_to_string(drvaunbind).unwrap(), dev0.to_string());
    }

    #[test]
    fn test_pci_iommu_group() {
        let testdir = tempdir().expect("failed to create tmpdir"); // mock /sys
        let syspci = testdir.path().join("bus").join("pci");

        // Mock dev0, which has no group
        let dev0 = pci::Address::new(0, 0, pci::SlotFn::new(0, 0).unwrap());
        let dev0path = syspci.join("devices").join(dev0.to_string());

        fs::create_dir_all(dev0path).unwrap();

        // Test dev0
        assert!(pci_iommu_group(&syspci, dev0).unwrap().is_none());

        // Mock dev1, which is in group 12
        let dev1 = pci::Address::new(0, 1, pci::SlotFn::new(0, 0).unwrap());
        let dev1path = syspci.join("devices").join(dev1.to_string());
        let dev1group = dev1path.join("iommu_group");

        fs::create_dir_all(&dev1path).unwrap();
        std::os::unix::fs::symlink("../../../kernel/iommu_groups/12", dev1group).unwrap();

        // Test dev1
        assert_eq!(
            pci_iommu_group(&syspci, dev1).unwrap(),
            Some(IommuGroup(12))
        );

        // Mock dev2, which has a bogus group (dir instead of symlink)
        let dev2 = pci::Address::new(0, 2, pci::SlotFn::new(0, 0).unwrap());
        let dev2path = syspci.join("devices").join(dev2.to_string());
        let dev2group = dev2path.join("iommu_group");

        fs::create_dir_all(dev2group).unwrap();

        // Test dev2
        assert!(pci_iommu_group(&syspci, dev2).is_err());
    }

    #[cfg(target_arch = "s390x")]
    #[tokio::test]
    async fn test_vfio_ap_matcher() {
        let subsystem = "ap";
        let card = "0a";
        let relpath = format!("{}.0001", card);

        let mut uev = Uevent::default();
        uev.action = U_EVENT_ACTION_ADD.to_string();
        uev.subsystem = subsystem.to_string();
        uev.devpath = format!("{}/card{}/{}", AP_ROOT_BUS_PATH, card, relpath);

        let ap_address = ap::Address::from_str(&relpath).unwrap();
        let matcher = ApMatcher::new(ap_address);

        assert!(matcher.is_match(&uev));

        let mut uev_remove = uev.clone();
        uev_remove.action = U_EVENT_ACTION_REMOVE.to_string();
        assert!(!matcher.is_match(&uev_remove));

        let mut uev_other_device = uev.clone();
        uev_other_device.devpath = format!("{}/card{}/{}.0002", AP_ROOT_BUS_PATH, card, card);
        assert!(!matcher.is_match(&uev_other_device));
    }
}<|MERGE_RESOLUTION|>--- conflicted
+++ resolved
@@ -29,11 +29,7 @@
 cfg_if! {
     if #[cfg(target_arch = "s390x")] {
         use crate::ap;
-<<<<<<< HEAD
-        use crate::cdh::get_cdh_resource;
-=======
         use crate::confidential_data_hub::get_cdh_resource;
->>>>>>> c0c833b3
         use std::convert::TryFrom;
         use pv_core::ap::{
             Apqn,
