// Copyright (c) 2019 Ant Financial
//
// SPDX-License-Identifier: Apache-2.0
//

use async_trait::async_trait;
use rustjail::{pipestream::PipeStream, process::StreamType};
use tokio::io::{AsyncReadExt, AsyncWriteExt, ReadHalf};
use tokio::sync::Mutex;

use std::convert::TryFrom;
use std::ffi::{CString, OsStr};
use std::fmt::Debug;
use std::io;
use std::os::unix::ffi::OsStrExt;
use std::path::Path;
use std::str::FromStr;
use std::sync::Arc;
use ttrpc::{
    self,
    error::get_rpc_status,
    r#async::{Server as TtrpcServer, TtrpcContext},
};

use anyhow::{anyhow, Context, Result};
use cgroups::freezer::FreezerState;
use oci::{Hooks, LinuxNamespace, Spec};
use oci_spec::runtime as oci;
use protobuf::MessageField;
use protocols::agent::{
    AddSwapPathRequest, AddSwapRequest, AgentDetails, CopyFileRequest, GetIPTablesRequest,
    GetIPTablesResponse, GuestDetailsResponse, Interfaces, Metrics, OOMEvent, ReadStreamResponse,
    Routes, SetIPTablesRequest, SetIPTablesResponse, StatsContainerResponse, VolumeStatsRequest,
    WaitProcessResponse, WriteStreamResponse,
};
use protocols::csi::{
    volume_usage::Unit as VolumeUsage_Unit, VolumeCondition, VolumeStatsResponse, VolumeUsage,
};
use protocols::empty::Empty;
use protocols::health::{
    health_check_response::ServingStatus as HealthCheckResponse_ServingStatus, HealthCheckResponse,
    VersionCheckResponse,
};
use protocols::types::Interface;
use protocols::{agent_ttrpc_async as agent_ttrpc, health_ttrpc_async as health_ttrpc};
use rustjail::cgroups::notifier;
use rustjail::container::{BaseContainer, Container, LinuxContainer, SYSTEMD_CGROUP_PATH_FORMAT};
use rustjail::mount::parse_mount_table;
use rustjail::process::Process;
use rustjail::specconv::CreateOpts;

use nix::errno::Errno;
use nix::mount::MsFlags;
use nix::sys::{stat, statfs};
use nix::unistd::{self, Pid};
use rustjail::process::ProcessOperations;

#[cfg(target_arch = "s390x")]
use crate::ccw;
use crate::confidential_data_hub::image::KATA_IMAGE_WORK_DIR;
use crate::device::block_device_handler::get_virtio_blk_pci_device_name;
#[cfg(target_arch = "s390x")]
use crate::device::network_device_handler::wait_for_ccw_net_interface;
#[cfg(not(target_arch = "s390x"))]
use crate::device::network_device_handler::wait_for_pci_net_interface;
use crate::device::{add_devices, handle_cdi_devices, update_env_pci};
use crate::features::get_build_features;
use crate::metrics::get_metrics;
use crate::mount::baremount;
use crate::namespace::{NSTYPEIPC, NSTYPEPID, NSTYPEUTS};
use crate::network::setup_guest_dns;
use crate::passfd_io;
use crate::pci;
use crate::random;
use crate::sandbox::Sandbox;
use crate::storage::{add_storages, update_ephemeral_mounts, STORAGE_HANDLERS};
use crate::util;
use crate::version::{AGENT_VERSION, API_VERSION};
use crate::AGENT_CONFIG;
use crate::{confidential_data_hub, linux_abi::*};

use crate::trace_rpc_call;
use crate::tracer::extract_carrier_from_ttrpc;

#[cfg(feature = "agent-policy")]
use crate::policy::{do_set_policy, is_allowed};

use opentelemetry::global;
use tracing::span;
use tracing_opentelemetry::OpenTelemetrySpanExt;

use tracing::instrument;

use libc::{self, c_char, c_ushort, pid_t, winsize, TIOCSWINSZ};
use std::fs;
use std::os::unix::prelude::PermissionsExt;
use std::process::{Command, Stdio};
use std::time::Duration;

use nix::unistd::{Gid, Uid};
use std::fs::{File, OpenOptions};
use std::io::{BufRead, BufReader, Write};
use std::os::unix::fs::FileExt;
use std::path::PathBuf;

use kata_types::k8s;

pub const CONTAINER_BASE: &str = "/run/kata-containers";
const MODPROBE_PATH: &str = "/sbin/modprobe";
const TRUSTED_IMAGE_STORAGE_DEVICE: &str = "/dev/trusted_store";
/// the iptables seriers binaries could appear either in /sbin
/// or /usr/sbin, we need to check both of them
const USR_IPTABLES_SAVE: &str = "/usr/sbin/iptables-save";
const IPTABLES_SAVE: &str = "/sbin/iptables-save";
const USR_IPTABLES_RESTORE: &str = "/usr/sbin/iptables-store";
const IPTABLES_RESTORE: &str = "/sbin/iptables-restore";
const USR_IP6TABLES_SAVE: &str = "/usr/sbin/ip6tables-save";
const IP6TABLES_SAVE: &str = "/sbin/ip6tables-save";
const USR_IP6TABLES_RESTORE: &str = "/usr/sbin/ip6tables-save";
const IP6TABLES_RESTORE: &str = "/sbin/ip6tables-restore";
const KATA_GUEST_SHARE_DIR: &str = "/run/kata-containers/shared/containers/";

const ERR_CANNOT_GET_WRITER: &str = "Cannot get writer";
const ERR_INVALID_BLOCK_SIZE: &str = "Invalid block size";
const ERR_NO_LINUX_FIELD: &str = "Spec does not contain linux field";
const ERR_NO_SANDBOX_PIDNS: &str = "Sandbox does not have sandbox_pidns";

// IPTABLES_RESTORE_WAIT_SEC is the timeout value provided to iptables-restore --wait. Since we
// don't expect other writers to iptables, we don't expect contention for grabbing the iptables
// filesystem lock. Based on this, 5 seconds seems a resonable timeout period in case the lock is
// not available.
const IPTABLES_RESTORE_WAIT_SEC: u64 = 5;

// Convenience function to obtain the scope logger.
fn sl() -> slog::Logger {
    slog_scope::logger()
}

// Convenience function to wrap an error and response to ttrpc client
pub fn ttrpc_error(code: ttrpc::Code, err: impl Debug) -> ttrpc::Error {
    get_rpc_status(code, format!("{:?}", err))
}

#[cfg(not(feature = "agent-policy"))]
async fn is_allowed(_req: &impl serde::Serialize) -> ttrpc::Result<()> {
    Ok(())
}

fn same<E>(e: E) -> E {
    e
}

trait ResultToTtrpcResult<T, E: Debug>: Sized {
    fn map_ttrpc_err<R: Debug>(self, msg_builder: impl FnOnce(E) -> R) -> ttrpc::Result<T>;
    fn map_ttrpc_err_do(self, doer: impl FnOnce(&E)) -> ttrpc::Result<T> {
        self.map_ttrpc_err(|e| {
            doer(&e);
            e
        })
    }
}

impl<T, E: Debug> ResultToTtrpcResult<T, E> for Result<T, E> {
    fn map_ttrpc_err<R: Debug>(self, msg_builder: impl FnOnce(E) -> R) -> ttrpc::Result<T> {
        self.map_err(|e| ttrpc_error(ttrpc::Code::INTERNAL, msg_builder(e)))
    }
}

trait OptionToTtrpcResult<T>: Sized {
    fn map_ttrpc_err(self, code: ttrpc::Code, msg: &str) -> ttrpc::Result<T>;
}

impl<T> OptionToTtrpcResult<T> for Option<T> {
    fn map_ttrpc_err(self, code: ttrpc::Code, msg: &str) -> ttrpc::Result<T> {
        self.ok_or_else(|| ttrpc_error(code, msg))
    }
}

#[derive(Clone, Debug)]
pub struct AgentService {
    sandbox: Arc<Mutex<Sandbox>>,
    init_mode: bool,
    oma: Option<mem_agent::agent::MemAgent>,
}

impl AgentService {
    #[instrument]
    async fn do_create_container(
        &self,
        req: protocols::agent::CreateContainerRequest,
    ) -> Result<()> {
        // create the proc_io first, in case there's some error occur below, thus we can make sure
        // the io stream closed when error occur.
        let proc_io = if AGENT_CONFIG.passfd_listener_port != 0 {
            Some(passfd_io::take_io_streams(req.stdin_port, req.stdout_port, req.stderr_port).await)
        } else {
            None
        };

        let cid = req.container_id.clone();

        kata_sys_util::validate::verify_id(&cid)?;

        let use_sandbox_pidns = req.sandbox_pidns();

        let mut oci = match req.OCI.into_option() {
            Some(spec) => spec.into(),
            None => {
                error!(sl(), "no oci spec in the create container request!");
                return Err(anyhow!(nix::Error::EINVAL));
            }
        };

        let container_name = k8s::container_name(&oci);

        info!(sl(), "receive createcontainer, spec: {:?}", &oci);
        info!(
            sl(),
            "receive createcontainer, storages: {:?}", &req.storages
        );

        // Some devices need some extra processing (the ones invoked with
        // --device for instance), and that's what this call is doing. It
        // updates the devices listed in the OCI spec, so that they actually
        // match real devices inside the VM. This step is necessary since we
        // cannot predict everything from the caller.
        add_devices(&cid, &sl(), &req.devices, &mut oci, &self.sandbox).await?;

        // In guest-kernel mode some devices need extra handling. Taking the
        // GPU as an example the shim will inject CDI annotations that will
        // be used by the kata-agent to do containerEdits according to the
        // CDI spec coming from a registry that is created on the fly by UDEV
        // or other entities for a specifc device.
        // In Kata we only consider the directory "/var/run/cdi", "/etc" may be
        // readonly
        handle_cdi_devices(&sl(), &mut oci, "/var/run/cdi", AGENT_CONFIG.cdi_timeout).await?;

        // Handle trusted storage configuration before mounting any storage
<<<<<<< HEAD
        #[cfg(feature = "guest-pull")]
=======
>>>>>>> c0c833b3
        cdh_handler_trusted_storage(&mut oci)
            .await
            .map_err(|e| anyhow!("failed to handle trusted storage: {}", e))?;

        // Both rootfs and volumes (invoked with --volume for instance) will
        // be processed the same way. The idea is to always mount any provided
        // storage to the specified MountPoint, so that it will match what's
        // inside oci.Mounts.
        // After all those storages have been processed, no matter the order
        // here, the agent will rely on rustjail (using the oci.Mounts
        // list) to bind mount all of them inside the container.
        let m = add_storages(
            sl(),
            req.storages.clone(),
            &self.sandbox,
            Some(req.container_id),
        )
        .await?;

        // Handle sealed secrets after storage is mounted
        cdh_handler_sealed_secrets(&mut oci)
            .await
            .map_err(|e| anyhow!("failed to handle sealed secrets: {}", e))?;

        let mut s = self.sandbox.lock().await;
        s.container_mounts.insert(cid.clone(), m);

        update_container_namespaces(&s, &mut oci, use_sandbox_pidns)?;

        // Append guest hooks
        append_guest_hooks(&s, &mut oci)?;

        // write spec to bundle path, hooks might
        // read ocispec
        let olddir = setup_bundle(&cid, &mut oci)?;
        // restore the cwd for kata-agent process.
        defer!(unistd::chdir(&olddir).unwrap());

        // determine which cgroup driver to take and then assign to use_systemd_cgroup
        // systemd: "[slice]:[prefix]:[name]"
        // fs: "/path_a/path_b"
        // If agent is init we can't use systemd cgroup mode, no matter what the host tells us
        let cgroups_path = &oci
            .linux()
            .as_ref()
            .and_then(|linux| linux.cgroups_path().as_ref())
            .map(|cgrps_path| cgrps_path.display().to_string())
            .unwrap_or_default();

        let use_systemd_cgroup = if self.init_mode {
            false
        } else {
            SYSTEMD_CGROUP_PATH_FORMAT.is_match(cgroups_path)
        };

        let opts = CreateOpts {
            cgroup_name: "".to_string(),
            use_systemd_cgroup,
            no_pivot_root: s.no_pivot_root,
            no_new_keyring: false,
            spec: Some(oci.clone()),
            rootless_euid: false,
            rootless_cgroup: false,
            container_name,
        };

        let mut ctr: LinuxContainer = LinuxContainer::new(
            cid.as_str(),
            CONTAINER_BASE,
            Some(s.devcg_info.clone()),
            opts,
            &sl(),
        )?;

        let pipe_size = AGENT_CONFIG.container_pipe_size;

        let Some(p) = oci.process() else {
            info!(sl(), "no process configurations!");
            return Err(anyhow!(nix::Error::EINVAL));
        };

        let new_p = confidential_data_hub::image::get_process(p, &oci, req.storages.clone())?;
        let p = Process::new(&sl(), &new_p, cid.as_str(), true, pipe_size, proc_io)?;

        // if starting container failed, we will do some rollback work
        // to ensure no resources are leaked.
        if let Err(err) = ctr.start(p).await {
            error!(sl(), "failed to start container: {:?}", err);
            if let Err(e) = ctr.destroy().await {
                error!(sl(), "failed to destroy container: {:?}", e);
            }
            if let Err(e) = remove_container_resources(&mut s, &cid).await {
                error!(sl(), "failed to remove container resources: {:?}", e);
            }
            return Err(err);
        }

        s.update_shared_pidns(&ctr)?;
        s.setup_shared_mounts(&ctr, &req.shared_mounts)?;
        s.add_container(ctr);
        info!(sl(), "created container!");

        Ok(())
    }

    #[instrument]
    async fn do_start_container(&self, req: protocols::agent::StartContainerRequest) -> Result<()> {
        let mut s = self.sandbox.lock().await;
        let sid = s.id.clone();
        let cid = req.container_id.clone();

        let ctr = s
            .get_container(&cid)
            .ok_or_else(|| anyhow!("Invalid container id"))?;

        if sid != cid {
            // start oom event loop
            if let Ok(cg_path) = ctr.cgroup_manager.as_ref().get_cgroup_path("memory") {
                let rx = notifier::notify_oom(cid.as_str(), cg_path.to_string()).await?;
                s.run_oom_event_monitor(rx, cid.clone()).await;
            }
        }

        let ctr = s
            .get_container(&cid)
            .ok_or_else(|| anyhow!("Invalid container id"))?;

        ctr.exec().await
    }

    #[instrument]
    async fn do_remove_container(
        &self,
        req: protocols::agent::RemoveContainerRequest,
    ) -> Result<()> {
        let cid = req.container_id;

        // Drop the host guest mapping for this container so we can reuse the
        // PCI slots for the next containers

        if req.timeout == 0 {
            let mut sandbox = self.sandbox.lock().await;
            sandbox.bind_watcher.remove_container(&cid).await;
            sandbox
                .get_container(&cid)
                .ok_or_else(|| anyhow!("Invalid container id"))?
                .destroy()
                .await?;
            remove_container_resources(&mut sandbox, &cid).await?;
            return Ok(());
        }

        // timeout != 0
        let s = self.sandbox.clone();
        let cid2 = cid.clone();
        let handle = tokio::spawn(async move {
            let mut sandbox = s.lock().await;
            sandbox.bind_watcher.remove_container(&cid2).await;
            sandbox
                .get_container(&cid2)
                .ok_or_else(|| anyhow!("Invalid container id"))?
                .destroy()
                .await
        });

        let to = Duration::from_secs(req.timeout.into());
        tokio::time::timeout(to, handle)
            .await
            .map_err(|_| anyhow!(nix::Error::ETIME))???;

        remove_container_resources(&mut *self.sandbox.lock().await, &cid).await
    }

    #[instrument]
    async fn do_exec_process(&self, req: protocols::agent::ExecProcessRequest) -> Result<()> {
        let cid = req.container_id;
        let exec_id = req.exec_id;

        info!(sl(), "do_exec_process cid: {} eid: {}", cid, exec_id);

        // create the proc_io first, in case there's some error occur below, thus we can make sure
        // the io stream closed when error occur.
        let proc_io = if AGENT_CONFIG.passfd_listener_port != 0 {
            Some(passfd_io::take_io_streams(req.stdin_port, req.stdout_port, req.stderr_port).await)
        } else {
            None
        };

        let mut sandbox = self.sandbox.lock().await;
        let mut process = req
            .process
            .into_option()
            .ok_or_else(|| anyhow!("Unable to parse process from ExecProcessRequest"))?;

        // Apply any necessary corrections for PCI addresses
        update_env_pci(&cid, &mut process.Env, &sandbox.pcimap)?;

        let pipe_size = AGENT_CONFIG.container_pipe_size;
        let ocip = process.into();
        let p = Process::new(&sl(), &ocip, exec_id.as_str(), false, pipe_size, proc_io)?;

        let ctr = sandbox
            .get_container(&cid)
            .ok_or_else(|| anyhow!("Invalid container id"))?;

        ctr.run(p).await
    }

    #[instrument]
    async fn do_signal_process(&self, req: protocols::agent::SignalProcessRequest) -> Result<()> {
        let cid = req.container_id;
        let eid = req.exec_id;

        info!(
            sl(),
            "signal process";
            "container-id" => &cid,
            "exec-id" => &eid,
            "signal" => req.signal,
        );

        let mut sig: libc::c_int = req.signal as libc::c_int;
        {
            let mut sandbox = self.sandbox.lock().await;
            let p = sandbox.find_container_process(cid.as_str(), eid.as_str())?;
            // For container initProcess, if it hasn't installed handler for "SIGTERM" signal,
            // it will ignore the "SIGTERM" signal sent to it, thus send it "SIGKILL" signal
            // instead of "SIGTERM" to terminate it.
            let proc_status_file = format!("/proc/{}/status", p.pid);
            if p.init && sig == libc::SIGTERM && !is_signal_handled(&proc_status_file, sig as u32) {
                sig = libc::SIGKILL;
            }

            match p.signal(sig) {
                Err(Errno::ESRCH) => {
                    info!(
                        sl(),
                        "signal encounter ESRCH, continue";
                        "container-id" => &cid,
                        "exec-id" => &eid,
                        "pid" => p.pid,
                        "signal" => sig,
                    );
                }
                Err(err) => return Err(anyhow!(err)),
                Ok(()) => (),
            }
        };

        if eid.is_empty() {
            // eid is empty, signal all the remaining processes in the container cgroup
            info!(
                sl(),
                "signal all the remaining processes";
                "container-id" => &cid,
                "exec-id" => &eid,
            );

            if let Err(err) = self.freeze_cgroup(&cid, FreezerState::Frozen).await {
                warn!(
                    sl(),
                    "freeze cgroup failed";
                    "container-id" => &cid,
                    "exec-id" => &eid,
                    "error" => format!("{:?}", err),
                );
            }

            let pids = self.get_pids(&cid).await?;
            for pid in pids.iter() {
                let res = unsafe { libc::kill(*pid, sig) };
                if let Err(err) = Errno::result(res).map(drop) {
                    warn!(
                        sl(),
                        "signal failed";
                        "container-id" => &cid,
                        "exec-id" => &eid,
                        "pid" => pid,
                        "error" => format!("{:?}", err),
                    );
                }
            }
            if let Err(err) = self.freeze_cgroup(&cid, FreezerState::Thawed).await {
                warn!(
                    sl(),
                    "unfreeze cgroup failed";
                    "container-id" => &cid,
                    "exec-id" => &eid,
                    "error" => format!("{:?}", err),
                );
            }
        }

        Ok(())
    }

    async fn freeze_cgroup(&self, cid: &str, state: FreezerState) -> Result<()> {
        let mut sandbox = self.sandbox.lock().await;
        let ctr = sandbox
            .get_container(cid)
            .ok_or_else(|| anyhow!("Invalid container id {}", cid))?;
        ctr.cgroup_manager.as_ref().freeze(state)
    }

    async fn get_pids(&self, cid: &str) -> Result<Vec<i32>> {
        let mut sandbox = self.sandbox.lock().await;
        let ctr = sandbox
            .get_container(cid)
            .ok_or_else(|| anyhow!("Invalid container id {}", cid))?;
        ctr.cgroup_manager.as_ref().get_pids()
    }

    #[instrument]
    async fn do_wait_process(
        &self,
        req: protocols::agent::WaitProcessRequest,
    ) -> Result<protocols::agent::WaitProcessResponse> {
        let cid = req.container_id;
        let mut eid = req.exec_id;
        let mut resp = WaitProcessResponse::new();

        info!(
            sl(),
            "wait process";
            "container-id" => &cid,
            "exec-id" => &eid
        );

        let pid: pid_t;
        let (exit_send, mut exit_recv) = tokio::sync::mpsc::channel(100);
        let exit_rx = {
            let mut sandbox = self.sandbox.lock().await;
            let p = sandbox.find_container_process(cid.as_str(), eid.as_str())?;

            p.exit_watchers.push(exit_send);
            pid = p.pid;

            p.exit_rx.clone()
        };

        if let Some(mut exit_rx) = exit_rx {
            info!(sl(), "cid {} eid {} waiting for exit signal", &cid, &eid);
            while exit_rx.changed().await.is_ok() {}
            info!(sl(), "cid {} eid {} received exit signal", &cid, &eid);
        }

        let mut sandbox = self.sandbox.lock().await;
        let ctr = sandbox
            .get_container(&cid)
            .ok_or_else(|| anyhow!("Invalid container id"))?;

        let p = match ctr.processes.values_mut().find(|p| p.pid == pid) {
            Some(p) => p,
            None => {
                // Lost race, pick up exit code from channel
                resp.status = exit_recv
                    .recv()
                    .await
                    .ok_or_else(|| anyhow!("Failed to receive exit code"))?;

                return Ok(resp);
            }
        };

        eid = p.exec_id.clone();

        // need to close all fd
        // ignore errors for some fd might be closed by stream
        p.cleanup_process_stream();

        resp.status = p.exit_code;
        // broadcast exit code to all parallel watchers
        for s in p.exit_watchers.iter_mut() {
            // Just ignore errors in case any watcher quits unexpectedly
            let _ = s.send(p.exit_code).await;
        }

        ctr.processes.remove(&eid);

        Ok(resp)
    }

    async fn do_write_stream(
        &self,
        req: protocols::agent::WriteStreamRequest,
    ) -> Result<protocols::agent::WriteStreamResponse> {
        let cid = req.container_id;
        let eid = req.exec_id;

        let mut resp = WriteStreamResponse::new();
        resp.set_len(req.data.len() as u32);

        // EOF of stdin
        if req.data.is_empty() {
            let mut sandbox = self.sandbox.lock().await;
            let p = sandbox.find_container_process(cid.as_str(), eid.as_str())?;
            p.close_stdin().await;
        } else {
            let writer = {
                let mut sandbox = self.sandbox.lock().await;
                let p = sandbox.find_container_process(cid.as_str(), eid.as_str())?;

                // use ptmx io
                if p.term_master.is_some() {
                    p.get_writer(StreamType::TermMaster)
                } else {
                    // use piped io
                    p.get_writer(StreamType::ParentStdin)
                }
            };

            let writer = writer.ok_or_else(|| anyhow!(ERR_CANNOT_GET_WRITER))?;
            writer.lock().await.write_all(req.data.as_slice()).await?;
        }

        Ok(resp)
    }

    async fn do_read_stream(
        &self,
        req: &protocols::agent::ReadStreamRequest,
        stdout: bool,
    ) -> Result<protocols::agent::ReadStreamResponse> {
        let cid = &req.container_id;
        let eid = &req.exec_id;

        let term_exit_notifier;
        let reader = {
            let mut sandbox = self.sandbox.lock().await;
            let p = sandbox.find_container_process(cid.as_str(), eid.as_str())?;

            term_exit_notifier = p.term_exit_notifier.clone();

            if p.term_master.is_some() {
                p.get_reader(StreamType::TermMaster)
            } else if stdout {
                if p.parent_stdout.is_some() {
                    p.get_reader(StreamType::ParentStdout)
                } else {
                    None
                }
            } else {
                p.get_reader(StreamType::ParentStderr)
            }
        };

        let reader = reader.ok_or_else(|| anyhow!("cannot get stream reader"))?;

        tokio::select! {
            // Poll the futures in the order they appear from top to bottom
            // it is very important to avoid data loss. If there is still
            // data in the buffer and read_stream branch will return
            // Poll::Ready so that the term_exit_notifier will never polled
            // before all data were read.
            biased;
            v = read_stream(&reader, req.len as usize)  => {
                let vector = v?;

                let mut resp = ReadStreamResponse::new();
                resp.set_data(vector);

                Ok(resp)
            }
            _ = term_exit_notifier.notified() => {
                Err(anyhow!("eof"))
            }
        }
    }
}

fn mem_agent_memcgconfig_to_memcg_optionconfig(
    mc: &protocols::agent::MemAgentMemcgConfig,
) -> mem_agent::memcg::OptionConfig {
    mem_agent::memcg::OptionConfig {
        default: mem_agent::memcg::SingleOptionConfig {
            disabled: mc.disabled,
            swap: mc.swap,
            swappiness_max: mc.swappiness_max.map(|x| x as u8),
            period_secs: mc.period_secs,
            period_psi_percent_limit: mc.period_psi_percent_limit.map(|x| x as u8),
            eviction_psi_percent_limit: mc.eviction_psi_percent_limit.map(|x| x as u8),
            eviction_run_aging_count_min: mc.eviction_run_aging_count_min,
        },
        ..Default::default()
    }
}

fn mem_agent_compactconfig_to_compact_optionconfig(
    cc: &protocols::agent::MemAgentCompactConfig,
) -> mem_agent::compact::OptionConfig {
    mem_agent::compact::OptionConfig {
        disabled: cc.disabled,
        period_secs: cc.period_secs,
        period_psi_percent_limit: cc.period_psi_percent_limit.map(|x| x as u8),
        compact_psi_percent_limit: cc.compact_psi_percent_limit.map(|x| x as u8),
        compact_sec_max: cc.compact_sec_max,
        compact_order: cc.compact_order.map(|x| x as u8),
        compact_threshold: cc.compact_threshold,
        compact_force_times: cc.compact_force_times,
        ..Default::default()
    }
}

#[async_trait]
impl agent_ttrpc::AgentService for AgentService {
    async fn create_container(
        &self,
        ctx: &TtrpcContext,
        req: protocols::agent::CreateContainerRequest,
    ) -> ttrpc::Result<Empty> {
        trace_rpc_call!(ctx, "create_container", req);
        is_allowed(&req).await?;
        self.do_create_container(req).await.map_ttrpc_err(same)?;
        Ok(Empty::new())
    }

    async fn start_container(
        &self,
        ctx: &TtrpcContext,
        req: protocols::agent::StartContainerRequest,
    ) -> ttrpc::Result<Empty> {
        trace_rpc_call!(ctx, "start_container", req);
        is_allowed(&req).await?;
        self.do_start_container(req).await.map_ttrpc_err(same)?;
        Ok(Empty::new())
    }

    async fn remove_container(
        &self,
        ctx: &TtrpcContext,
        req: protocols::agent::RemoveContainerRequest,
    ) -> ttrpc::Result<Empty> {
        trace_rpc_call!(ctx, "remove_container", req);
        is_allowed(&req).await?;
        self.do_remove_container(req).await.map_ttrpc_err(same)?;
        Ok(Empty::new())
    }

    async fn exec_process(
        &self,
        ctx: &TtrpcContext,
        req: protocols::agent::ExecProcessRequest,
    ) -> ttrpc::Result<Empty> {
        trace_rpc_call!(ctx, "exec_process", req);
        is_allowed(&req).await?;
        self.do_exec_process(req).await.map_ttrpc_err(same)?;
        Ok(Empty::new())
    }

    async fn signal_process(
        &self,
        ctx: &TtrpcContext,
        req: protocols::agent::SignalProcessRequest,
    ) -> ttrpc::Result<Empty> {
        trace_rpc_call!(ctx, "signal_process", req);
        is_allowed(&req).await?;
        self.do_signal_process(req).await.map_ttrpc_err(same)?;
        Ok(Empty::new())
    }

    async fn wait_process(
        &self,
        ctx: &TtrpcContext,
        req: protocols::agent::WaitProcessRequest,
    ) -> ttrpc::Result<WaitProcessResponse> {
        trace_rpc_call!(ctx, "wait_process", req);
        is_allowed(&req).await?;
        self.do_wait_process(req).await.map_ttrpc_err(same)
    }

    async fn update_container(
        &self,
        ctx: &TtrpcContext,
        req: protocols::agent::UpdateContainerRequest,
    ) -> ttrpc::Result<Empty> {
        trace_rpc_call!(ctx, "update_container", req);
        is_allowed(&req).await?;

        let mut sandbox = self.sandbox.lock().await;
        let ctr = sandbox
            .get_container(&req.container_id)
            .map_ttrpc_err(ttrpc::Code::INVALID_ARGUMENT, "invalid container id")?;
        if let Some(res) = req.resources.as_ref() {
            let oci_res = res.clone().into();
            ctr.set(oci_res).map_ttrpc_err(same)?;
        }

        Ok(Empty::new())
    }

    async fn stats_container(
        &self,
        ctx: &TtrpcContext,
        req: protocols::agent::StatsContainerRequest,
    ) -> ttrpc::Result<StatsContainerResponse> {
        trace_rpc_call!(ctx, "stats_container", req);
        is_allowed(&req).await?;

        let mut sandbox = self.sandbox.lock().await;
        let ctr = sandbox
            .get_container(&req.container_id)
            .map_ttrpc_err(ttrpc::Code::INVALID_ARGUMENT, "invalid container id")?;
        ctr.stats().map_ttrpc_err(same)
    }

    async fn pause_container(
        &self,
        ctx: &TtrpcContext,
        req: protocols::agent::PauseContainerRequest,
    ) -> ttrpc::Result<protocols::empty::Empty> {
        trace_rpc_call!(ctx, "pause_container", req);
        is_allowed(&req).await?;

        let mut sandbox = self.sandbox.lock().await;
        let ctr = sandbox
            .get_container(&req.container_id)
            .map_ttrpc_err(ttrpc::Code::INVALID_ARGUMENT, "invalid container id")?;
        ctr.pause().map_ttrpc_err(same)?;
        Ok(Empty::new())
    }

    async fn resume_container(
        &self,
        ctx: &TtrpcContext,
        req: protocols::agent::ResumeContainerRequest,
    ) -> ttrpc::Result<protocols::empty::Empty> {
        trace_rpc_call!(ctx, "resume_container", req);
        is_allowed(&req).await?;

        let mut sandbox = self.sandbox.lock().await;
        let ctr = sandbox
            .get_container(&req.container_id)
            .map_ttrpc_err(ttrpc::Code::INVALID_ARGUMENT, "invalid container id")?;
        ctr.resume().map_ttrpc_err(same)?;
        Ok(Empty::new())
    }

    async fn remove_stale_virtiofs_share_mounts(
        &self,
        ctx: &TtrpcContext,
        req: protocols::agent::RemoveStaleVirtiofsShareMountsRequest,
    ) -> ttrpc::Result<Empty> {
        trace_rpc_call!(ctx, "remove_stale_virtiofs_share_mounts", req);
        is_allowed(&req).await?;
        let mount_infos = parse_mount_table("/proc/self/mountinfo").map_ttrpc_err(same)?;
        for m in &mount_infos {
            if m.mount_point.starts_with(KATA_GUEST_SHARE_DIR) {
                // stat the mount point, virtiofs daemon will remove the stale cache and release the fds if the mount point doesn't exist any more.
                // More details in https://github.com/kata-containers/kata-containers/issues/6455#issuecomment-1477137277
                match stat::stat(Path::new(&m.mount_point)) {
                    Ok(_) => info!(sl(), "stat {} success", m.mount_point),
                    Err(e) => info!(sl(), "stat {} failed: {}", m.mount_point, e),
                }
            }
        }

        Ok(Empty::new())
    }

    async fn write_stdin(
        &self,
        _ctx: &TtrpcContext,
        req: protocols::agent::WriteStreamRequest,
    ) -> ttrpc::Result<WriteStreamResponse> {
        is_allowed(&req).await?;
        self.do_write_stream(req).await.map_ttrpc_err(same)
    }

    async fn read_stdout(
        &self,
        _ctx: &TtrpcContext,
        req: protocols::agent::ReadStreamRequest,
    ) -> ttrpc::Result<ReadStreamResponse> {
        let mut response = self.do_read_stream(&req, true).await.map_ttrpc_err(same)?;
        if is_allowed(&req).await.is_err() {
            // Policy does not allow reading logs, so we redact the log messages.
            response.clear_data();
        }
        Ok(response)
    }

    async fn read_stderr(
        &self,
        _ctx: &TtrpcContext,
        req: protocols::agent::ReadStreamRequest,
    ) -> ttrpc::Result<ReadStreamResponse> {
        let mut response = self.do_read_stream(&req, false).await.map_ttrpc_err(same)?;
        if is_allowed(&req).await.is_err() {
            // Policy does not allow reading logs, so we redact the log messages.
            response.clear_data();
        }
        Ok(response)
    }

    async fn close_stdin(
        &self,
        ctx: &TtrpcContext,
        req: protocols::agent::CloseStdinRequest,
    ) -> ttrpc::Result<Empty> {
        // The stdin will be closed when EOF is got in rpc `write_stdin`[runtime-rs]
        // so this rpc will not be called anymore by runtime-rs.

        trace_rpc_call!(ctx, "close_stdin", req);
        is_allowed(&req).await?;

        let cid = req.container_id;
        let eid = req.exec_id;
        let mut sandbox = self.sandbox.lock().await;

        let p = sandbox
            .find_container_process(cid.as_str(), eid.as_str())
            .map_err(|e| {
                ttrpc_error(
                    ttrpc::Code::INVALID_ARGUMENT,
                    format!("invalid argument: {:?}", e),
                )
            })?;

        p.close_stdin().await;

        Ok(Empty::new())
    }

    async fn tty_win_resize(
        &self,
        ctx: &TtrpcContext,
        req: protocols::agent::TtyWinResizeRequest,
    ) -> ttrpc::Result<Empty> {
        trace_rpc_call!(ctx, "tty_win_resize", req);
        is_allowed(&req).await?;

        let mut sandbox = self.sandbox.lock().await;
        let p = sandbox
            .find_container_process(req.container_id(), req.exec_id())
            .map_err(|e| {
                ttrpc_error(
                    ttrpc::Code::UNAVAILABLE,
                    format!("invalid argument: {:?}", e),
                )
            })?;

        let fd = p
            .term_master
            .map_ttrpc_err(ttrpc::Code::UNAVAILABLE, "no tty")?;
        let win = winsize {
            ws_row: req.row as c_ushort,
            ws_col: req.column as c_ushort,
            ws_xpixel: 0,
            ws_ypixel: 0,
        };

        let err = unsafe { libc::ioctl(fd, TIOCSWINSZ, &win) };
        Errno::result(err)
            .map(drop)
            .map_ttrpc_err(|e| format!("ioctl error: {:?}", e))?;

        Ok(Empty::new())
    }

    async fn update_interface(
        &self,
        ctx: &TtrpcContext,
        req: protocols::agent::UpdateInterfaceRequest,
    ) -> ttrpc::Result<Interface> {
        trace_rpc_call!(ctx, "update_interface", req);
        is_allowed(&req).await?;

        let interface = req.interface.into_option().map_ttrpc_err(
            ttrpc::Code::INVALID_ARGUMENT,
            "empty update interface request",
        )?;

        // For network devices passed, check for the network interface
        // to be available first.
        if !interface.devicePath.is_empty() {
            #[cfg(not(target_arch = "s390x"))]
            {
                let pcipath = pci::Path::from_str(&interface.devicePath).map_ttrpc_err(|e| {
                    format!("Unexpected pci-path for network interface: {:?}", e)
                })?;
                wait_for_pci_net_interface(&self.sandbox, &pcipath)
                    .await
                    .map_ttrpc_err(|e| format!("interface not available: {:?}", e))?;
            }
            #[cfg(target_arch = "s390x")]
            {
                let ccw_dev = ccw::Device::from_str(&interface.devicePath).map_ttrpc_err(|e| {
                    format!("Unexpected CCW path for network interface: {:?}", e)
                })?;
                wait_for_ccw_net_interface(&self.sandbox, &ccw_dev)
                    .await
                    .map_ttrpc_err(|e| format!("interface not available: {:?}", e))?;
            }
        }

        self.sandbox
            .lock()
            .await
            .rtnl
            .update_interface(&interface)
            .await
            .map_ttrpc_err(|e| format!("update interface: {:?}", e))?;

        Ok(interface)
    }

    async fn update_routes(
        &self,
        ctx: &TtrpcContext,
        req: protocols::agent::UpdateRoutesRequest,
    ) -> ttrpc::Result<Routes> {
        trace_rpc_call!(ctx, "update_routes", req);
        is_allowed(&req).await?;

        let new_routes = req
            .routes
            .into_option()
            .map(|r| r.Routes)
            .map_ttrpc_err(ttrpc::Code::INVALID_ARGUMENT, "empty update routes request")?;

        let mut sandbox = self.sandbox.lock().await;

        sandbox
            .rtnl
            .update_routes(new_routes)
            .await
            .map_ttrpc_err(|e| format!("Failed to update routes: {:?}", e))?;

        let list = sandbox
            .rtnl
            .list_routes()
            .await
            .map_ttrpc_err(|e| format!("Failed to list routes after update: {:?}", e))?;

        Ok(protocols::agent::Routes {
            Routes: list,
            ..Default::default()
        })
    }

    async fn update_ephemeral_mounts(
        &self,
        ctx: &TtrpcContext,
        req: protocols::agent::UpdateEphemeralMountsRequest,
    ) -> ttrpc::Result<Empty> {
        trace_rpc_call!(ctx, "update_mounts", req);
        is_allowed(&req).await?;

        update_ephemeral_mounts(sl(), &req.storages, &self.sandbox)
            .await
            .map_ttrpc_err(|e| format!("Failed to update mounts: {:?}", e))?;
        Ok(Empty::new())
    }

    async fn get_ip_tables(
        &self,
        ctx: &TtrpcContext,
        req: GetIPTablesRequest,
    ) -> ttrpc::Result<GetIPTablesResponse> {
        trace_rpc_call!(ctx, "get_iptables", req);
        is_allowed(&req).await?;

        info!(sl(), "get_ip_tables: request received");

        // the binary could exists in either /usr/sbin or /sbin
        // here check both of the places and return the one exists
        // if none exists, return the /sbin one, and the rpc will
        // returns an internal error
        let cmd = if req.is_ipv6 {
            if Path::new(USR_IP6TABLES_SAVE).exists() {
                USR_IP6TABLES_SAVE
            } else {
                IP6TABLES_SAVE
            }
        } else if Path::new(USR_IPTABLES_SAVE).exists() {
            USR_IPTABLES_SAVE
        } else {
            IPTABLES_SAVE
        }
        .to_string();

        let output = Command::new(cmd.clone())
            .output()
            .map_ttrpc_err_do(|e| warn!(sl(), "failed to run {}: {:?}", cmd, e.kind()))?;
        Ok(GetIPTablesResponse {
            data: output.stdout,
            ..Default::default()
        })
    }

    async fn set_ip_tables(
        &self,
        ctx: &TtrpcContext,
        req: SetIPTablesRequest,
    ) -> ttrpc::Result<SetIPTablesResponse> {
        trace_rpc_call!(ctx, "set_iptables", req);
        is_allowed(&req).await?;

        info!(sl(), "set_ip_tables request received");

        // the binary could exists in both /usr/sbin and /sbin
        // here check both of the places and return the one exists
        // if none exists, return the /sbin one, and the rpc will
        // returns an internal error
        let cmd = if req.is_ipv6 {
            if Path::new(USR_IP6TABLES_RESTORE).exists() {
                USR_IP6TABLES_RESTORE
            } else {
                IP6TABLES_RESTORE
            }
        } else if Path::new(USR_IPTABLES_RESTORE).exists() {
            USR_IPTABLES_RESTORE
        } else {
            IPTABLES_RESTORE
        }
        .to_string();

        let mut child = Command::new(cmd.clone())
            .arg("--wait")
            .arg(IPTABLES_RESTORE_WAIT_SEC.to_string())
            .stdin(Stdio::piped())
            .stdout(Stdio::piped())
            .stderr(Stdio::piped())
            .spawn()
            .map_ttrpc_err_do(|e| warn!(sl(), "failure to spawn {}: {:?}", cmd, e.kind()))?;

        let mut stdin = match child.stdin.take() {
            Some(si) => si,
            None => {
                println!("failed to get stdin from child");
                return Err(ttrpc_error(
                    ttrpc::Code::INTERNAL,
                    "failed to take stdin from child",
                ));
            }
        };

        let (tx, rx) = tokio::sync::oneshot::channel::<i32>();
        let handle = tokio::spawn(async move {
            let _ = match stdin.write_all(&req.data) {
                Ok(o) => o,
                Err(e) => {
                    warn!(sl(), "error writing stdin: {:?}", e.kind());
                    return;
                }
            };
            if tx.send(1).is_err() {
                warn!(sl(), "stdin writer thread receiver dropped");
            };
        });

        let _ = tokio::time::timeout(Duration::from_secs(IPTABLES_RESTORE_WAIT_SEC), rx)
            .await
            .map_ttrpc_err(|_| "timeout waiting for stdin writer to complete")?;

        handle
            .await
            .map_ttrpc_err(|_| "stdin writer thread failure")?;

        let output = child.wait_with_output().map_ttrpc_err_do(|e| {
            warn!(
                sl(),
                "failure waiting for spawned {} to complete: {:?}",
                cmd,
                e.kind()
            )
        })?;

        if !output.status.success() {
            warn!(sl(), "{} failed: {:?}", cmd, output.stderr);
            return Err(ttrpc_error(
                ttrpc::Code::INTERNAL,
                format!(
                    "{} failed: {:?}",
                    cmd,
                    String::from_utf8_lossy(&output.stderr)
                ),
            ));
        }

        Ok(SetIPTablesResponse {
            data: output.stdout,
            ..Default::default()
        })
    }

    async fn list_interfaces(
        &self,
        ctx: &TtrpcContext,
        req: protocols::agent::ListInterfacesRequest,
    ) -> ttrpc::Result<Interfaces> {
        trace_rpc_call!(ctx, "list_interfaces", req);
        is_allowed(&req).await?;

        let list = self
            .sandbox
            .lock()
            .await
            .rtnl
            .list_interfaces()
            .await
            .map_ttrpc_err(|e| format!("Failed to list interfaces: {:?}", e))?;

        Ok(protocols::agent::Interfaces {
            Interfaces: list,
            ..Default::default()
        })
    }

    async fn list_routes(
        &self,
        ctx: &TtrpcContext,
        req: protocols::agent::ListRoutesRequest,
    ) -> ttrpc::Result<Routes> {
        trace_rpc_call!(ctx, "list_routes", req);
        is_allowed(&req).await?;

        let list = self
            .sandbox
            .lock()
            .await
            .rtnl
            .list_routes()
            .await
            .map_ttrpc_err(|e| format!("list routes: {:?}", e))?;

        Ok(protocols::agent::Routes {
            Routes: list,
            ..Default::default()
        })
    }

    async fn create_sandbox(
        &self,
        ctx: &TtrpcContext,
        req: protocols::agent::CreateSandboxRequest,
    ) -> ttrpc::Result<Empty> {
        trace_rpc_call!(ctx, "create_sandbox", req);
        is_allowed(&req).await?;

        {
            let mut s = self.sandbox.lock().await;

            let _ = fs::remove_dir_all(CONTAINER_BASE);
            let _ = fs::create_dir_all(CONTAINER_BASE);

            s.hostname = req.hostname.clone();
            s.running = true;

            if !req.sandbox_id.is_empty() {
                s.id = req.sandbox_id.clone();
            }

            for m in req.kernel_modules.iter() {
                load_kernel_module(m).map_ttrpc_err(same)?;
            }

            s.setup_shared_namespaces().await.map_ttrpc_err(same)?;
        }

        let m = add_storages(sl(), req.storages.clone(), &self.sandbox, None)
            .await
            .map_ttrpc_err(same)?;
        self.sandbox.lock().await.mounts = m;

        // Scan guest hooks upon creating new sandbox and append
        // them to guest OCI spec before running containers.
        {
            let mut s = self.sandbox.lock().await;
            if !req.guest_hook_path.is_empty() {
                let _ = s.add_hooks(&req.guest_hook_path).map_err(|e| {
                    error!(
                        sl(),
                        "add guest hook {} failed: {:?}", req.guest_hook_path, e
                    );
                });
            }
        }

        setup_guest_dns(sl(), &req.dns).map_ttrpc_err(same)?;
        {
            let mut s = self.sandbox.lock().await;
            for dns in req.dns {
                s.network.set_dns(dns);
            }
        }

        Ok(Empty::new())
    }

    async fn destroy_sandbox(
        &self,
        ctx: &TtrpcContext,
        req: protocols::agent::DestroySandboxRequest,
    ) -> ttrpc::Result<Empty> {
        trace_rpc_call!(ctx, "destroy_sandbox", req);
        is_allowed(&req).await?;

        let mut sandbox = self.sandbox.lock().await;
        // destroy all containers, clean up, notify agent to exit etc.
        sandbox.destroy().await.map_ttrpc_err(same)?;
        // Close get_oom_event connection,
        // otherwise it will block the shutdown of ttrpc.
        drop(sandbox.event_tx.take());

        sandbox
            .sender
            .take()
            .map_ttrpc_err(
                ttrpc::Code::INTERNAL,
                "failed to get sandbox sender channel",
            )?
            .send(1)
            .map_ttrpc_err(same)?;

        Ok(Empty::new())
    }

    async fn add_arp_neighbors(
        &self,
        ctx: &TtrpcContext,
        req: protocols::agent::AddARPNeighborsRequest,
    ) -> ttrpc::Result<Empty> {
        trace_rpc_call!(ctx, "add_arp_neighbors", req);
        is_allowed(&req).await?;

        let neighs = req
            .neighbors
            .into_option()
            .map(|n| n.ARPNeighbors)
            .map_ttrpc_err(
                ttrpc::Code::INVALID_ARGUMENT,
                "empty add arp neighbours request",
            )?;

        self.sandbox
            .lock()
            .await
            .rtnl
            .add_arp_neighbors(neighs)
            .await
            .map_ttrpc_err(|e| format!("Failed to add ARP neighbours: {:?}", e))?;

        Ok(Empty::new())
    }

    async fn online_cpu_mem(
        &self,
        ctx: &TtrpcContext,
        req: protocols::agent::OnlineCPUMemRequest,
    ) -> ttrpc::Result<Empty> {
        trace_rpc_call!(ctx, "online_cpu_mem", req);
        is_allowed(&req).await?;
        let sandbox = self.sandbox.lock().await;

        sandbox.online_cpu_memory(&req).map_ttrpc_err(same)?;

        Ok(Empty::new())
    }

    async fn reseed_random_dev(
        &self,
        ctx: &TtrpcContext,
        req: protocols::agent::ReseedRandomDevRequest,
    ) -> ttrpc::Result<Empty> {
        trace_rpc_call!(ctx, "reseed_random_dev", req);
        is_allowed(&req).await?;

        random::reseed_rng(req.data.as_slice()).map_ttrpc_err(same)?;

        Ok(Empty::new())
    }

    async fn get_guest_details(
        &self,
        ctx: &TtrpcContext,
        req: protocols::agent::GuestDetailsRequest,
    ) -> ttrpc::Result<GuestDetailsResponse> {
        trace_rpc_call!(ctx, "get_guest_details", req);
        is_allowed(&req).await?;

        info!(sl(), "get guest details!");
        let mut resp = GuestDetailsResponse::new();
        // to get memory block size
        let (u, v) = get_memory_info(
            req.mem_block_size,
            req.mem_hotplug_probe,
            SYSFS_MEMORY_BLOCK_SIZE_PATH,
            SYSFS_MEMORY_HOTPLUG_PROBE_PATH,
        )
        .map_ttrpc_err_do(|_| info!(sl(), "fail to get memory info!"))?;

        resp.mem_block_size_bytes = u;
        resp.support_mem_hotplug_probe = v;

        // to get agent details
        let detail = get_agent_details();
        resp.agent_details = MessageField::some(detail);

        Ok(resp)
    }

    async fn mem_hotplug_by_probe(
        &self,
        ctx: &TtrpcContext,
        req: protocols::agent::MemHotplugByProbeRequest,
    ) -> ttrpc::Result<Empty> {
        trace_rpc_call!(ctx, "mem_hotplug_by_probe", req);
        is_allowed(&req).await?;

        do_mem_hotplug_by_probe(&req.memHotplugProbeAddr).map_ttrpc_err(same)?;

        Ok(Empty::new())
    }

    async fn set_guest_date_time(
        &self,
        ctx: &TtrpcContext,
        req: protocols::agent::SetGuestDateTimeRequest,
    ) -> ttrpc::Result<Empty> {
        trace_rpc_call!(ctx, "set_guest_date_time", req);
        is_allowed(&req).await?;

        do_set_guest_date_time(req.Sec, req.Usec).map_ttrpc_err(same)?;

        Ok(Empty::new())
    }

    async fn copy_file(
        &self,
        ctx: &TtrpcContext,
        req: protocols::agent::CopyFileRequest,
    ) -> ttrpc::Result<Empty> {
        trace_rpc_call!(ctx, "copy_file", req);
        is_allowed(&req).await?;

        do_copy_file(&req).map_ttrpc_err(same)?;

        Ok(Empty::new())
    }

    async fn get_metrics(
        &self,
        ctx: &TtrpcContext,
        req: protocols::agent::GetMetricsRequest,
    ) -> ttrpc::Result<Metrics> {
        trace_rpc_call!(ctx, "get_metrics", req);
        is_allowed(&req).await?;

        let s = get_metrics(&req).map_ttrpc_err(same)?;
        let mut metrics = Metrics::new();
        metrics.set_metrics(s);
        Ok(metrics)
    }

    async fn get_oom_event(
        &self,
        _ctx: &TtrpcContext,
        req: protocols::agent::GetOOMEventRequest,
    ) -> ttrpc::Result<OOMEvent> {
        is_allowed(&req).await?;
        let s = self.sandbox.lock().await;
        let event_rx = &s.event_rx.clone();
        let mut event_rx = event_rx.lock().await;
        drop(s);

        let container_id = event_rx
            .recv()
            .await
            .map_ttrpc_err(ttrpc::Code::INTERNAL, "")?;

        info!(sl(), "get_oom_event return {}", &container_id);

        let mut resp = OOMEvent::new();
        resp.container_id = container_id;
        Ok(resp)
    }

    async fn get_volume_stats(
        &self,
        ctx: &TtrpcContext,
        req: VolumeStatsRequest,
    ) -> ttrpc::Result<VolumeStatsResponse> {
        trace_rpc_call!(ctx, "get_volume_stats", req);
        is_allowed(&req).await?;

        info!(sl(), "get volume stats!");
        let mut resp = VolumeStatsResponse::new();
        let mut condition = VolumeCondition::new();

        File::open(&req.volume_guest_path)
            .map_ttrpc_err_do(|_| info!(sl(), "failed to open the volume"))?;

        condition.abnormal = false;
        condition.message = String::from("OK");

        let mut usage_vec = Vec::new();

        // to get volume capacity stats
        get_volume_capacity_stats(&req.volume_guest_path)
            .map(|u| usage_vec.push(u))
            .map_ttrpc_err(same)?;

        // to get volume inode stats
        get_volume_inode_stats(&req.volume_guest_path)
            .map(|u| usage_vec.push(u))
            .map_ttrpc_err(same)?;

        resp.usage = usage_vec;
        resp.volume_condition = MessageField::some(condition);
        Ok(resp)
    }

    async fn add_swap(
        &self,
        ctx: &TtrpcContext,
        req: protocols::agent::AddSwapRequest,
    ) -> ttrpc::Result<Empty> {
        trace_rpc_call!(ctx, "add_swap", req);
        is_allowed(&req).await?;

        do_add_swap(&self.sandbox, &req).await.map_ttrpc_err(same)?;

        Ok(Empty::new())
    }

    async fn add_swap_path(
        &self,
        ctx: &TtrpcContext,
        req: protocols::agent::AddSwapPathRequest,
    ) -> ttrpc::Result<Empty> {
        trace_rpc_call!(ctx, "add_swap_path", req);
        is_allowed(&req).await?;

        do_add_swap_path(&req).await.map_ttrpc_err(same)?;

        Ok(Empty::new())
    }

    #[cfg(feature = "agent-policy")]
    async fn set_policy(
        &self,
        ctx: &TtrpcContext,
        req: protocols::agent::SetPolicyRequest,
    ) -> ttrpc::Result<Empty> {
        trace_rpc_call!(ctx, "set_policy", req);

        do_set_policy(&req).await?;

        Ok(Empty::new())
    }

    async fn mem_agent_memcg_set(
        &self,
        _ctx: &::ttrpc::r#async::TtrpcContext,
        config: protocols::agent::MemAgentMemcgConfig,
    ) -> ::ttrpc::Result<Empty> {
        if let Some(ma) = &self.oma {
            ma.memcg_set_config_async(mem_agent_memcgconfig_to_memcg_optionconfig(&config))
                .await
                .map_err(|e| {
                    let estr = format!("ma.memcg_set_config_async fail: {}", e);
                    error!(sl(), "{}", estr);
                    ttrpc::Error::RpcStatus(ttrpc::get_status(ttrpc::Code::INTERNAL, estr))
                })?;
        } else {
            let estr = "mem-agent is disabled";
            error!(sl(), "{}", estr);
            return Err(ttrpc::Error::RpcStatus(ttrpc::get_status(
                ttrpc::Code::INTERNAL,
                estr,
            )));
        }
        Ok(Empty::new())
    }

    async fn mem_agent_compact_set(
        &self,
        _ctx: &::ttrpc::r#async::TtrpcContext,
        config: protocols::agent::MemAgentCompactConfig,
    ) -> ::ttrpc::Result<Empty> {
        if let Some(ma) = &self.oma {
            ma.compact_set_config_async(mem_agent_compactconfig_to_compact_optionconfig(&config))
                .await
                .map_err(|e| {
                    let estr = format!("ma.compact_set_config_async fail: {}", e);
                    error!(sl(), "{}", estr);
                    ttrpc::Error::RpcStatus(ttrpc::get_status(ttrpc::Code::INTERNAL, estr))
                })?;
        } else {
            let estr = "mem-agent is disabled";
            error!(sl(), "{}", estr);
            return Err(ttrpc::Error::RpcStatus(ttrpc::get_status(
                ttrpc::Code::INTERNAL,
                estr,
            )));
        }
        Ok(Empty::new())
    }
}

#[derive(Clone)]
struct HealthService;

#[async_trait]
impl health_ttrpc::Health for HealthService {
    async fn check(
        &self,
        _ctx: &TtrpcContext,
        _req: protocols::health::CheckRequest,
    ) -> ttrpc::Result<HealthCheckResponse> {
        let mut resp = HealthCheckResponse::new();
        resp.set_status(HealthCheckResponse_ServingStatus::SERVING);

        Ok(resp)
    }

    async fn version(
        &self,
        _ctx: &TtrpcContext,
        req: protocols::health::CheckRequest,
    ) -> ttrpc::Result<VersionCheckResponse> {
        info!(sl(), "version {:?}", req);
        let mut rep = protocols::health::VersionCheckResponse::new();
        rep.agent_version = AGENT_VERSION.to_string();
        rep.grpc_version = API_VERSION.to_string();

        Ok(rep)
    }
}

fn get_memory_info(
    block_size: bool,
    hotplug: bool,
    block_size_path: &str,
    hotplug_probe_path: &str,
) -> Result<(u64, bool)> {
    let mut size: u64 = 0;
    let mut plug: bool = false;
    if block_size {
        match fs::read_to_string(block_size_path) {
            Ok(v) => {
                if v.is_empty() {
                    warn!(sl(), "file {} is empty", block_size_path);
                    return Err(anyhow!(ERR_INVALID_BLOCK_SIZE));
                }

                size = u64::from_str_radix(v.trim(), 16).map_err(|_| {
                    warn!(sl(), "failed to parse the str {} to hex", size);
                    anyhow!(ERR_INVALID_BLOCK_SIZE)
                })?;
            }
            Err(e) => {
                warn!(sl(), "memory block size error: {:?}", e.kind());
                if e.kind() != std::io::ErrorKind::NotFound {
                    return Err(anyhow!(e));
                }
            }
        }
    }

    if hotplug {
        match stat::stat(hotplug_probe_path) {
            Ok(_) => plug = true,
            Err(e) => {
                warn!(sl(), "hotplug memory error: {:?}", e);
                match e {
                    nix::Error::ENOENT => plug = false,
                    _ => return Err(anyhow!(e)),
                }
            }
        }
    }

    Ok((size, plug))
}

fn get_volume_capacity_stats(path: &str) -> Result<VolumeUsage> {
    let mut usage = VolumeUsage::new();

    let stat = statfs::statfs(path)?;
    let block_size = stat.block_size() as u64;
    usage.total = stat.blocks() * block_size;
    usage.available = stat.blocks_free() * block_size;
    usage.used = usage.total - usage.available;
    usage.unit = VolumeUsage_Unit::BYTES.into();

    Ok(usage)
}

fn get_volume_inode_stats(path: &str) -> Result<VolumeUsage> {
    let mut usage = VolumeUsage::new();

    let stat = statfs::statfs(path)?;
    usage.total = stat.files();
    usage.available = stat.files_free();
    usage.used = usage.total - usage.available;
    usage.unit = VolumeUsage_Unit::INODES.into();

    Ok(usage)
}

pub fn have_seccomp() -> bool {
    if cfg!(feature = "seccomp") {
        return true;
    }

    false
}

fn get_agent_details() -> AgentDetails {
    let mut detail = AgentDetails::new();

    detail.set_version(AGENT_VERSION.to_string());
    detail.set_supports_seccomp(have_seccomp());
    detail.init_daemon = unistd::getpid() == Pid::from_raw(1);

    detail.device_handlers = Vec::new();
    detail.storage_handlers = STORAGE_HANDLERS.get_handlers();
    detail.extra_features = get_build_features();

    detail
}

async fn read_stream(reader: &Mutex<ReadHalf<PipeStream>>, l: usize) -> Result<Vec<u8>> {
    let mut content = vec![0u8; l];

    let mut reader = reader.lock().await;
    let len = reader.read(&mut content).await?;
    content.resize(len, 0);

    if len == 0 {
        return Err(anyhow!("read meet eof"));
    }

    Ok(content)
}

pub async fn start(
    s: Arc<Mutex<Sandbox>>,
    server_address: &str,
    init_mode: bool,
    oma: Option<mem_agent::agent::MemAgent>,
) -> Result<TtrpcServer> {
    let agent_service = Box::new(AgentService {
        sandbox: s,
        init_mode,
        oma,
    });
    let aservice = agent_ttrpc::create_agent_service(Arc::new(*agent_service));

    let health_service = Box::new(HealthService {});
    let hservice = health_ttrpc::create_health(Arc::new(*health_service));

    let server = TtrpcServer::new()
        .bind(server_address)?
        .register_service(aservice)
        .register_service(hservice);

    info!(sl(), "ttRPC server started"; "address" => server_address);

    Ok(server)
}

// This function updates the container namespaces configuration based on the
// sandbox information. When the sandbox is created, it can be setup in a way
// that all containers will share some specific namespaces. This is the agent
// responsibility to create those namespaces so that they can be shared across
// several containers.
// If the sandbox has not been setup to share namespaces, then we assume all
// containers will be started in their own new namespace.
// The value of a.sandbox.sharedPidNs.path will always override the namespace
// path set by the spec, since we will always ignore it. Indeed, it makes no
// sense to rely on the namespace path provided by the host since namespaces
// are different inside the guest.
fn update_container_namespaces(
    sandbox: &Sandbox,
    spec: &mut Spec,
    sandbox_pidns: bool,
) -> Result<()> {
    let linux = spec
        .linux_mut()
        .as_mut()
        .ok_or_else(|| anyhow!(ERR_NO_LINUX_FIELD))?;

    if let Some(namespaces) = linux.namespaces_mut() {
        for namespace in namespaces.iter_mut() {
            if namespace.typ().to_string() == NSTYPEIPC {
                namespace.set_path(if !sandbox.shared_ipcns.path.is_empty() {
                    Some(PathBuf::from(&sandbox.shared_ipcns.path))
                } else {
                    None
                });
                continue;
            }
            if namespace.typ().to_string() == NSTYPEUTS {
                namespace.set_path(if !sandbox.shared_utsns.path.is_empty() {
                    Some(PathBuf::from(&sandbox.shared_utsns.path))
                } else {
                    None
                });
                continue;
            }
        }

        // update pid namespace
        let mut pid_ns = LinuxNamespace::default();
        pid_ns.set_typ(oci::LinuxNamespaceType::try_from(NSTYPEPID).unwrap());

        // Use shared pid ns if useSandboxPidns has been set in either
        // the create_sandbox request or create_container request.
        // Else set this to empty string so that a new pid namespace is
        // created for the container.
        if sandbox_pidns {
            if let Some(ref pidns) = &sandbox.sandbox_pidns {
                if !pidns.path.is_empty() {
                    pid_ns.set_path(Some(PathBuf::from(&pidns.path)));
                }
            } else if !sandbox.containers.is_empty() {
                return Err(anyhow!(ERR_NO_SANDBOX_PIDNS));
            }
        }

        namespaces.push(pid_ns);
    }

    Ok(())
}

async fn remove_container_resources(sandbox: &mut Sandbox, cid: &str) -> Result<()> {
    let mut cmounts: Vec<String> = vec![];

    // Find the sandbox storage used by this container
    let mounts = sandbox.container_mounts.get(cid);
    if let Some(mounts) = mounts {
        for m in mounts.iter() {
            if sandbox.storages.contains_key(m) {
                cmounts.push(m.to_string());
            }
        }
    }

    for m in cmounts.iter() {
        if let Err(err) = sandbox.remove_sandbox_storage(m).await {
            error!(
                sl(),
                "failed to unset_and_remove_sandbox_storage for container {}, error: {:?}",
                cid,
                err
            );
        }
    }

    sandbox.container_mounts.remove(cid);
    sandbox.containers.remove(cid);
    // Remove any host -> guest mappings for this container
    sandbox.pcimap.remove(cid);
    Ok(())
}

fn append_guest_hooks(s: &Sandbox, oci: &mut Spec) -> Result<()> {
    if let Some(ref guest_hooks) = s.hooks {
        if let Some(hooks) = oci.hooks_mut() {
            util::merge(hooks.poststart_mut(), guest_hooks.prestart());
            util::merge(hooks.poststart_mut(), guest_hooks.poststart());
            util::merge(hooks.poststop_mut(), guest_hooks.poststop());
        } else {
            let _oci_hooks = oci.set_hooks(Some(Hooks::default()));
            if let Some(hooks) = oci.hooks_mut() {
                hooks.set_prestart(guest_hooks.prestart().clone());
                hooks.set_poststart(guest_hooks.poststart().clone());
                hooks.set_poststop(guest_hooks.poststop().clone());
            }
        }
    }

    Ok(())
}

// Check if the container process installed the
// handler for specific signal.
fn is_signal_handled(proc_status_file: &str, signum: u32) -> bool {
    let shift_count: u64 = if signum == 0 {
        // signum 0 is used to check for process liveness.
        // Since that signal is not part of the mask in the file, we only need
        // to know if the file (and therefore) process exists to handle
        // that signal.
        return fs::metadata(proc_status_file).is_ok();
    } else if signum > 64 {
        // Ensure invalid signum won't break bit shift logic
        warn!(sl(), "received invalid signum {}", signum);
        return false;
    } else {
        (signum - 1).into()
    };

    // Open the file in read-only mode (ignoring errors).
    let file = match File::open(proc_status_file) {
        Ok(f) => f,
        Err(_) => {
            warn!(sl(), "failed to open file {}", proc_status_file);
            return false;
        }
    };

    let sig_mask: u64 = 1 << shift_count;
    let reader = BufReader::new(file);

    // read lines start with SigBlk/SigIgn/SigCgt and check any match the signal mask
    reader
        .lines()
        .map_while(Result::ok)
        .filter(|line| {
            line.starts_with("SigBlk:")
                || line.starts_with("SigIgn:")
                || line.starts_with("SigCgt:")
        })
        .any(|line| {
            let mask_vec: Vec<&str> = line.split(':').collect();
            if mask_vec.len() == 2 {
                let sig_str = mask_vec[1].trim();
                if let Ok(sig) = u64::from_str_radix(sig_str, 16) {
                    return sig & sig_mask == sig_mask;
                }
            }
            false
        })
}

fn do_mem_hotplug_by_probe(addrs: &[u64]) -> Result<()> {
    for addr in addrs.iter() {
        fs::write(SYSFS_MEMORY_HOTPLUG_PROBE_PATH, format!("{:#X}", *addr))?;
    }
    Ok(())
}

fn do_set_guest_date_time(sec: i64, usec: i64) -> Result<()> {
    let tv = libc::timeval {
        tv_sec: sec,
        tv_usec: usec,
    };

    let ret = unsafe {
        libc::settimeofday(
            &tv as *const libc::timeval,
            std::ptr::null::<libc::timezone>(),
        )
    };

    Errno::result(ret).map(drop)?;

    Ok(())
}

fn do_copy_file(req: &CopyFileRequest) -> Result<()> {
    let path = PathBuf::from(req.path.as_str());

    if !path.starts_with(CONTAINER_BASE) {
        return Err(anyhow!(
            "Path {:?} does not start with {}",
            path,
            CONTAINER_BASE
        ));
    }

    // Create parent directories if missing
    if let Some(parent) = path.parent() {
        if !parent.exists() {
            let dir = parent.to_path_buf();
            // Attempt to create directory, ignore AlreadyExists errors
            if let Err(e) = fs::create_dir_all(&dir) {
                if e.kind() != std::io::ErrorKind::AlreadyExists {
                    return Err(e.into());
                }
            }

            // Set directory permissions and ownership
            std::fs::set_permissions(&dir, std::fs::Permissions::from_mode(req.dir_mode))?;
            unistd::chown(
                &dir,
                Some(Uid::from_raw(req.uid as u32)),
                Some(Gid::from_raw(req.gid as u32)),
            )?;
        }
    }

    let sflag = stat::SFlag::from_bits_truncate(req.file_mode);

    if sflag.contains(stat::SFlag::S_IFDIR) {
        // Remove existing non-directory file if present
        if path.exists() && !path.is_dir() {
            fs::remove_file(&path)?;
        }

        fs::create_dir(&path).or_else(|e| {
            if e.kind() != std::io::ErrorKind::AlreadyExists {
                return Err(e);
            }
            Ok(())
        })?;

        std::fs::set_permissions(&path, std::fs::Permissions::from_mode(req.file_mode))?;

        unistd::chown(
            &path,
            Some(Uid::from_raw(req.uid as u32)),
            Some(Gid::from_raw(req.gid as u32)),
        )?;

        return Ok(());
    }

    // Handle symlink creation
    if sflag.contains(stat::SFlag::S_IFLNK) {
        // Clean up existing path (whether symlink, dir, or file)
        if path.exists() || path.is_symlink() {
            // Use appropriate removal method based on path type
            if path.is_symlink() {
                unistd::unlink(&path)?;
            } else if path.is_dir() {
                fs::remove_dir_all(&path)?;
            } else {
                fs::remove_file(&path)?;
            }
        }

        // Create new symbolic link
        let src = PathBuf::from(OsStr::from_bytes(&req.data));
        unistd::symlinkat(&src, None, &path)?;

        // Set symlink ownership (permissions not supported for symlinks)
        let path_str = CString::new(path.as_os_str().as_bytes())?;

        let ret = unsafe { libc::lchown(path_str.as_ptr(), req.uid as u32, req.gid as u32) };
        Errno::result(ret).map(drop)?;

        return Ok(());
    }

    let mut tmpfile = path.clone();
    tmpfile.set_extension("tmp");

    let file = OpenOptions::new()
        .write(true)
        .create(true)
        .truncate(req.offset == 0) // Only truncate when offset is 0
        .open(&tmpfile)?;

    file.write_all_at(req.data.as_slice(), req.offset as u64)?;
    let st = stat::stat(&tmpfile)?;

    if st.st_size != req.file_size {
        return Ok(());
    }

    file.set_permissions(std::fs::Permissions::from_mode(req.file_mode))?;

    unistd::chown(
        &tmpfile,
        Some(Uid::from_raw(req.uid as u32)),
        Some(Gid::from_raw(req.gid as u32)),
    )?;

    // Remove existing target path before rename
    if path.exists() || path.is_symlink() {
        if path.is_dir() {
            fs::remove_dir_all(&path)?;
        } else {
            fs::remove_file(&path)?;
        }
    }

    fs::rename(tmpfile, path)?;

    Ok(())
}

async fn do_add_swap(sandbox: &Arc<Mutex<Sandbox>>, req: &AddSwapRequest) -> Result<()> {
    let mut slots = Vec::new();
    for slot in &req.PCIPath {
        slots.push(pci::SlotFn::new(*slot, 0)?);
    }
    let pcipath = pci::Path::new(slots)?;
    let dev_name = get_virtio_blk_pci_device_name(sandbox, &pcipath).await?;

    let c_str = CString::new(dev_name)?;
    let ret = unsafe { libc::swapon(c_str.as_ptr() as *const c_char, 0) };
    if ret != 0 {
        return Err(anyhow!(
            "libc::swapon get error {}",
            io::Error::last_os_error()
        ));
    }

    Ok(())
}

async fn do_add_swap_path(req: &AddSwapPathRequest) -> Result<()> {
    let c_str = CString::new(req.path.clone())?;
    let ret = unsafe { libc::swapon(c_str.as_ptr() as *const c_char, 0) };
    if ret != 0 {
        return Err(anyhow!(
            "libc::swapon get error {}",
            io::Error::last_os_error()
        ));
    }

    Ok(())
}

// Setup container bundle under CONTAINER_BASE, which is cleaned up
// before removing a container.
// - bundle path is /<CONTAINER_BASE>/<cid>/
// - config.json at /<CONTAINER_BASE>/<cid>/config.json
// - container rootfs bind mounted at /<CONTAINER_BASE>/<cid>/rootfs
// - modify container spec root to point to /<CONTAINER_BASE>/<cid>/rootfs
pub fn setup_bundle(cid: &str, spec: &mut Spec) -> Result<PathBuf> {
    let spec_root = if let Some(sr) = &spec.root() {
        sr
    } else {
        return Err(anyhow!(nix::Error::EINVAL));
    };

    let bundle_path = Path::new(CONTAINER_BASE).join(cid);
    let config_path = bundle_path.join("config.json");
    let rootfs_path = bundle_path.join("rootfs");
    let spec_root_path = spec_root.path();

    let rootfs_exists = Path::new(&rootfs_path).exists();
    info!(
        sl(),
        "The rootfs_path is {:?} and exists: {}", rootfs_path, rootfs_exists
    );

    if !rootfs_exists {
        fs::create_dir_all(&rootfs_path)?;
        baremount(
            spec_root_path,
            &rootfs_path,
            "bind",
            MsFlags::MS_BIND,
            "",
            &sl(),
        )?;
    }

    let mut oci_root = oci::Root::default();
    oci_root.set_path(rootfs_path);
    oci_root.set_readonly(spec_root.readonly());
    spec.set_root(Some(oci_root));

    let _ = spec.save(
        config_path
            .to_str()
            .ok_or_else(|| anyhow!("cannot convert path to unicode"))?,
    );

    let olddir = unistd::getcwd().context("cannot getcwd")?;
    unistd::chdir(
        bundle_path
            .to_str()
            .ok_or_else(|| anyhow!("cannot convert bundle path to unicode"))?,
    )?;

    Ok(olddir)
}

fn load_kernel_module(module: &protocols::agent::KernelModule) -> Result<()> {
    if module.name.is_empty() {
        return Err(anyhow!("Kernel module name is empty"));
    }

    info!(
        sl(),
        "load_kernel_module {}: {:?}", module.name, module.parameters
    );

    let mut args = vec!["-v", &module.name];

    if !module.parameters.is_empty() {
        args.extend(module.parameters.iter().map(String::as_str));
    }

    let output = Command::new(MODPROBE_PATH)
        .args(args.as_slice())
        .stdout(Stdio::piped())
        .output()?;

    let status = output.status;
    if status.success() {
        return Ok(());
    }

    match status.code() {
        Some(code) => {
            let std_out = String::from_utf8_lossy(&output.stdout);
            let std_err = String::from_utf8_lossy(&output.stderr);
            let msg = format!(
                "load_kernel_module return code: {} stdout:{} stderr:{}",
                code, std_out, std_err
            );
            Err(anyhow!(msg))
        }
        None => Err(anyhow!("Process terminated by signal")),
    }
}

fn is_sealed_secret_path(source_path: &str) -> bool {
    // Base path to check
    let base_path = "/run/kata-containers/shared/containers";
    // Paths to exclude
    let excluded_suffixes = [
        "resolv.conf",
        "termination-log",
        "hostname",
        "hosts",
        "serviceaccount",
    ];

    // Ensure the path starts with the base path and does not end with any excluded suffix
    source_path.starts_with(base_path)
        && !excluded_suffixes
            .iter()
            .any(|suffix| source_path.ends_with(suffix))
}

<<<<<<< HEAD
#[cfg(feature = "guest-pull")]
async fn cdh_handler_trusted_storage(oci: &mut Spec) -> Result<()> {
    if !cdh::is_cdh_client_initialized().await {
=======
async fn cdh_handler_trusted_storage(oci: &mut Spec) -> Result<()> {
    if !confidential_data_hub::is_cdh_client_initialized() {
>>>>>>> c0c833b3
        return Ok(());
    }
    let linux = oci
        .linux()
        .as_ref()
        .ok_or_else(|| anyhow!("Spec didn't contain linux field"))?;

    if let Some(devices) = linux.devices() {
        for specdev in devices.iter() {
            if specdev.path().as_path().to_str() == Some(TRUSTED_IMAGE_STORAGE_DEVICE) {
                let dev_major_minor = format!("{}:{}", specdev.major(), specdev.minor());
                let secure_storage_integrity = AGENT_CONFIG.secure_storage_integrity.to_string();
                info!(
                    sl(),
                    "trusted_store device major:min {}, enable data integrity {}",
                    dev_major_minor,
                    secure_storage_integrity
                );

                let options = std::collections::HashMap::from([
                    ("deviceId".to_string(), dev_major_minor),
                    ("encryptType".to_string(), "LUKS".to_string()),
                    ("dataIntegrity".to_string(), secure_storage_integrity),
                ]);
<<<<<<< HEAD
                cdh::secure_mount("BlockDevice", &options, vec![], KATA_IMAGE_WORK_DIR).await?;
=======
                confidential_data_hub::secure_mount(
                    "BlockDevice",
                    &options,
                    vec![],
                    KATA_IMAGE_WORK_DIR,
                )
                .await?;
>>>>>>> c0c833b3
                break;
            }
        }
    }
    Ok(())
}

async fn cdh_handler_sealed_secrets(oci: &mut Spec) -> Result<()> {
<<<<<<< HEAD
    if !cdh::is_cdh_client_initialized().await {
=======
    if !confidential_data_hub::is_cdh_client_initialized() {
>>>>>>> c0c833b3
        return Ok(());
    }
    let process = oci
        .process_mut()
        .as_mut()
        .ok_or_else(|| anyhow!("Spec didn't contain process field"))?;
    if let Some(envs) = process.env_mut().as_mut() {
        for env in envs.iter_mut() {
            match confidential_data_hub::unseal_env(env).await {
                Ok(unsealed_env) => *env = unsealed_env.to_string(),
                Err(e) => {
                    warn!(sl(), "Failed to unseal secret: {}", e)
                }
            }
        }
    }

    let mounts = oci
        .mounts_mut()
        .as_mut()
        .ok_or_else(|| anyhow!("Spec didn't contain mounts field"))?;

    for m in mounts.iter_mut() {
        let Some(source_path) = m.source().as_ref().and_then(|p| p.to_str()) else {
            warn!(sl(), "Mount source is None or invalid");
            continue;
        };

        // Check if source_path starts with "/run/kata-containers/shared/containers"
        // For a volume mount path /mydir,
        // the secret file path will be like this under the /run/kata-containers/shared/containers dir
        // a128482812bad768f404e063f225decd425fc94a673aec4add45a9caa1122ccb-75490e32e51da3ff-mydir
        // We can ignore few paths like: resolv.conf, termination-log, hostname,hosts,serviceaccount
        if is_sealed_secret_path(source_path) {
            debug!(
                sl(),
                "Calling unseal_file for - source: {:?} destination: {:?}",
                source_path,
                m.destination()
            );
            // Call unseal_file. This function checks the files under the source_path
            // for the sealed secret header and unseal it if the header is present.
            // This is suboptimal as we are going through every file under the source_path.
            // But currently there is no quick way to determine which volume-mount is referring
            // to a sealed secret without reading the file.
            // And relying on file naming heuristic is inflexible. So we are going with this approach.
            if let Err(e) = confidential_data_hub::unseal_file(source_path).await {
                warn!(
                    sl(),
                    "Failed to unseal file: {:?}, Error: {:?}", source_path, e
                );
            }
        }
    }

    Ok(())
}

#[cfg(test)]
#[allow(dead_code)]
mod tests {
    use std::time::{SystemTime, UNIX_EPOCH};

    use super::*;
    use crate::{namespace::Namespace, protocols::agent_ttrpc_async::AgentService as _};
    use nix::mount;
    use nix::sched::{unshare, CloneFlags};
    use oci::{
        HookBuilder, HooksBuilder, Linux, LinuxBuilder, LinuxDeviceCgroupBuilder, LinuxNamespace,
        LinuxNamespaceBuilder, LinuxResourcesBuilder, SpecBuilder,
    };
    use oci_spec::runtime::{LinuxNamespaceType, Root};
    use tempfile::{tempdir, TempDir};
    use test_utils::{assert_result, skip_if_not_root};
    use ttrpc::{r#async::TtrpcContext, MessageHeader};
    use which::which;

    const CGROUP_PARENT: &str = "kata.agent.test.k8s.io";

    fn check_command(cmd: &str) -> bool {
        which(cmd).is_ok()
    }

    fn mk_ttrpc_context() -> TtrpcContext {
        TtrpcContext {
            fd: -1,
            mh: MessageHeader::default(),
            metadata: std::collections::HashMap::new(),
            timeout_nano: 0,
        }
    }

    fn create_dummy_opts() -> CreateOpts {
        let start = SystemTime::now();
        let since_the_epoch = start
            .duration_since(UNIX_EPOCH)
            .expect("Time went backwards");

        let mut root = Root::default();
        root.set_path(PathBuf::from("/"));

        let linux_resources = LinuxResourcesBuilder::default()
            .devices(vec![LinuxDeviceCgroupBuilder::default()
                .allow(true)
                .access("rwm")
                .build()
                .unwrap()])
            .build()
            .unwrap();

        let cgroups_path = format!(
            "/{}/dummycontainer{}",
            CGROUP_PARENT,
            since_the_epoch.as_millis()
        );

        let spec = SpecBuilder::default()
            .linux(
                LinuxBuilder::default()
                    .cgroups_path(cgroups_path)
                    .resources(linux_resources)
                    .build()
                    .unwrap(),
            )
            .root(root)
            .build()
            .unwrap();

        CreateOpts {
            cgroup_name: "".to_string(),
            use_systemd_cgroup: false,
            no_pivot_root: false,
            no_new_keyring: false,
            spec: Some(spec),
            rootless_euid: false,
            rootless_cgroup: false,
            container_name: "".to_string(),
        }
    }

    fn create_linuxcontainer() -> (LinuxContainer, TempDir) {
        let dir = tempdir().expect("failed to make tempdir");

        (
            LinuxContainer::new(
                "some_id",
                dir.path().join("rootfs").to_str().unwrap(),
                None,
                create_dummy_opts(),
                &slog_scope::logger(),
            )
            .unwrap(),
            dir,
        )
    }

    #[test]
    fn test_load_kernel_module() {
        let mut m = protocols::agent::KernelModule {
            name: "module_not_exists".to_string(),
            ..Default::default()
        };

        // case 1: module not exists
        let result = load_kernel_module(&m);
        assert!(result.is_err(), "load module should failed");

        // case 2: module name is empty
        m.name = "".to_string();
        let result = load_kernel_module(&m);
        assert!(result.is_err(), "load module should failed");

        skip_if_not_root!();
        // case 3: normal module.
        // normally this module should eixsts...
        m.name = "bridge".to_string();
        let result = load_kernel_module(&m);
        assert!(result.is_ok(), "load module should success");
    }

    #[tokio::test]
    async fn test_append_guest_hooks() {
        let logger = slog::Logger::root(slog::Discard, o!());
        let mut s = Sandbox::new(&logger).unwrap();
        let hooks = HooksBuilder::default()
            .prestart(vec![HookBuilder::default()
                .path(PathBuf::from("foo"))
                .build()
                .unwrap()])
            .build()
            .unwrap();
        s.hooks = Some(hooks);

        let mut oci = Spec::default();
        append_guest_hooks(&s, &mut oci).unwrap();
        assert_eq!(s.hooks, oci.hooks().clone());
    }

    #[tokio::test]
    async fn test_update_interface() {
        let logger = slog::Logger::root(slog::Discard, o!());
        let sandbox = Sandbox::new(&logger).unwrap();

        let agent_service = Box::new(AgentService {
            sandbox: Arc::new(Mutex::new(sandbox)),
            init_mode: true,
            oma: None,
        });

        let req = protocols::agent::UpdateInterfaceRequest::default();
        let ctx = mk_ttrpc_context();

        let result = agent_service.update_interface(&ctx, req).await;

        assert!(result.is_err(), "expected update interface to fail");
    }

    #[tokio::test]
    async fn test_update_routes() {
        let logger = slog::Logger::root(slog::Discard, o!());
        let sandbox = Sandbox::new(&logger).unwrap();
        let agent_service = Box::new(AgentService {
            sandbox: Arc::new(Mutex::new(sandbox)),
            init_mode: true,
            oma: None,
        });

        let req = protocols::agent::UpdateRoutesRequest::default();
        let ctx = mk_ttrpc_context();

        let result = agent_service.update_routes(&ctx, req).await;

        assert!(result.is_err(), "expected update routes to fail");
    }

    #[tokio::test]
    async fn test_add_arp_neighbors() {
        let logger = slog::Logger::root(slog::Discard, o!());
        let sandbox = Sandbox::new(&logger).unwrap();
        let agent_service = Box::new(AgentService {
            sandbox: Arc::new(Mutex::new(sandbox)),
            init_mode: true,
            oma: None,
        });

        let req = protocols::agent::AddARPNeighborsRequest::default();
        let ctx = mk_ttrpc_context();

        let result = agent_service.add_arp_neighbors(&ctx, req).await;

        assert!(result.is_err(), "expected add arp neighbors to fail");
    }

    #[tokio::test]
    #[cfg(not(target_arch = "powerpc64"))]
    async fn test_do_write_stream() {
        skip_if_not_root!();

        #[derive(Debug)]
        struct TestData<'a> {
            create_container: bool,
            has_fd: bool,
            has_tty: bool,
            break_pipe: bool,

            container_id: &'a str,
            exec_id: &'a str,
            data: Vec<u8>,
            result: Result<protocols::agent::WriteStreamResponse>,
        }

        impl Default for TestData<'_> {
            fn default() -> Self {
                TestData {
                    create_container: true,
                    has_fd: true,
                    has_tty: true,
                    break_pipe: false,

                    container_id: "1",
                    exec_id: "2",
                    data: vec![1, 2, 3],
                    result: Ok(WriteStreamResponse {
                        len: 3,
                        ..WriteStreamResponse::default()
                    }),
                }
            }
        }

        let tests = &[
            TestData {
                ..Default::default()
            },
            TestData {
                has_tty: false,
                ..Default::default()
            },
            TestData {
                break_pipe: true,
                result: Err(anyhow!(std::io::Error::from_raw_os_error(libc::EPIPE))),
                ..Default::default()
            },
            TestData {
                create_container: false,
                result: Err(anyhow!(crate::sandbox::ERR_INVALID_CONTAINER_ID)),
                ..Default::default()
            },
            TestData {
                container_id: "8181",
                result: Err(anyhow!(crate::sandbox::ERR_INVALID_CONTAINER_ID)),
                ..Default::default()
            },
            TestData {
                data: vec![],
                result: Ok(WriteStreamResponse {
                    len: 0,
                    ..WriteStreamResponse::default()
                }),
                ..Default::default()
            },
        ];

        for (i, d) in tests.iter().enumerate() {
            let msg = format!("test[{}]: {:?}", i, d);

            let logger = slog::Logger::root(slog::Discard, o!());
            let mut sandbox = Sandbox::new(&logger).unwrap();

            let (rfd, wfd) = unistd::pipe().unwrap();
            if d.break_pipe {
                unistd::close(rfd).unwrap();
            }

            if d.create_container {
                let (mut linux_container, _root) = create_linuxcontainer();
                let exec_process_id = 2;

                linux_container.id = "1".to_string();

                let mut exec_process = Process::new(
                    &logger,
                    &oci::Process::default(),
                    &exec_process_id.to_string(),
                    false,
                    1,
                    None,
                )
                .unwrap();

                let fd = {
                    if d.has_fd {
                        Some(wfd)
                    } else {
                        unistd::close(wfd).unwrap();
                        None
                    }
                };

                if d.has_tty {
                    exec_process.parent_stdin = None;
                    exec_process.term_master = fd;
                } else {
                    exec_process.parent_stdin = fd;
                    exec_process.term_master = None;
                }
                linux_container
                    .processes
                    .insert(exec_process.exec_id.clone(), exec_process);

                sandbox.add_container(linux_container);
            }

            let agent_service = Box::new(AgentService {
                sandbox: Arc::new(Mutex::new(sandbox)),
                init_mode: true,
                oma: None,
            });

            let result = agent_service
                .do_write_stream(protocols::agent::WriteStreamRequest {
                    container_id: d.container_id.to_string(),
                    exec_id: d.exec_id.to_string(),
                    data: d.data.clone(),
                    ..Default::default()
                })
                .await;

            if !d.break_pipe {
                unistd::close(rfd).unwrap();
            }
            // XXX: Do not close wfd.
            // the fd will be closed on Process's dropping.
            // unistd::close(wfd).unwrap();

            let msg = format!("{}, result: {:?}", msg, result);
            assert_result!(d.result, result, msg);
        }
    }
    #[tokio::test]
    async fn test_update_container_namespaces() {
        #[derive(Debug)]
        struct TestData<'a> {
            has_linux_in_spec: bool,
            sandbox_pidns_path: Option<&'a str>,

            namespaces: Vec<LinuxNamespace>,
            use_sandbox_pidns: bool,
            result: Result<()>,
            expected_namespaces: Vec<LinuxNamespace>,
        }

        impl Default for TestData<'_> {
            fn default() -> Self {
                TestData {
                    has_linux_in_spec: true,
                    sandbox_pidns_path: Some("sharedpidns"),
                    namespaces: vec![
                        LinuxNamespaceBuilder::default()
                            .typ(LinuxNamespaceType::Ipc)
                            .path("ipcpath")
                            .build()
                            .unwrap(),
                        LinuxNamespaceBuilder::default()
                            .typ(LinuxNamespaceType::Uts)
                            .path("utspath")
                            .build()
                            .unwrap(),
                    ],
                    use_sandbox_pidns: false,
                    result: Ok(()),
                    expected_namespaces: vec![
                        LinuxNamespaceBuilder::default()
                            .typ(LinuxNamespaceType::Ipc)
                            .build()
                            .unwrap(),
                        LinuxNamespaceBuilder::default()
                            .typ(LinuxNamespaceType::Uts)
                            .build()
                            .unwrap(),
                        LinuxNamespaceBuilder::default()
                            .typ(LinuxNamespaceType::Pid)
                            .build()
                            .unwrap(),
                    ],
                }
            }
        }

        let tests = &[
            TestData {
                ..Default::default()
            },
            TestData {
                use_sandbox_pidns: true,
                expected_namespaces: vec![
                    LinuxNamespaceBuilder::default()
                        .typ(LinuxNamespaceType::Ipc)
                        .build()
                        .unwrap(),
                    LinuxNamespaceBuilder::default()
                        .typ(LinuxNamespaceType::Uts)
                        .build()
                        .unwrap(),
                    LinuxNamespaceBuilder::default()
                        .typ(LinuxNamespaceType::Pid)
                        .path("sharedpidns")
                        .build()
                        .unwrap(),
                ],
                ..Default::default()
            },
            TestData {
                namespaces: vec![],
                use_sandbox_pidns: true,
                expected_namespaces: vec![LinuxNamespaceBuilder::default()
                    .typ(LinuxNamespaceType::Pid)
                    .path("sharedpidns")
                    .build()
                    .unwrap()],
                ..Default::default()
            },
            TestData {
                namespaces: vec![],
                use_sandbox_pidns: false,
                expected_namespaces: vec![LinuxNamespaceBuilder::default()
                    .typ(LinuxNamespaceType::Pid)
                    .build()
                    .unwrap()],
                ..Default::default()
            },
            TestData {
                has_linux_in_spec: false,
                result: Err(anyhow!(ERR_NO_LINUX_FIELD)),
                ..Default::default()
            },
        ];

        for (i, d) in tests.iter().enumerate() {
            let msg = format!("test[{}]: {:?}", i, d);

            let logger = slog::Logger::root(slog::Discard, o!());
            let mut sandbox = Sandbox::new(&logger).unwrap();
            if let Some(pidns_path) = d.sandbox_pidns_path {
                let mut sandbox_pidns = Namespace::new(&logger);
                sandbox_pidns.path = pidns_path.to_string();
                sandbox.sandbox_pidns = Some(sandbox_pidns);
            }

            let mut oci = Spec::default();
            oci.set_linux(None);
            if d.has_linux_in_spec {
                let mut linux = Linux::default();
                linux.set_namespaces(Some(d.namespaces.clone()));
                oci.set_linux(Some(linux));
            }

            let result = update_container_namespaces(&sandbox, &mut oci, d.use_sandbox_pidns);

            let msg = format!("{}, result: {:?}", msg, result);

            assert_result!(d.result, result, msg);
            if let Some(linux) = oci.linux() {
                assert_eq!(
                    d.expected_namespaces,
                    linux.namespaces().clone().unwrap(),
                    "{}",
                    msg
                );
            }
        }
    }

    #[tokio::test]
    async fn test_get_memory_info() {
        #[derive(Debug)]
        struct TestData<'a> {
            // if None is provided, no file will be generated, else the data in the Option will populate the file
            block_size_data: Option<&'a str>,

            hotplug_probe_data: bool,
            get_block_size: bool,
            get_hotplug: bool,
            result: Result<(u64, bool)>,
        }

        let tests = &[
            TestData {
                block_size_data: Some("10000000"),
                hotplug_probe_data: true,
                get_block_size: true,
                get_hotplug: true,
                result: Ok((268435456, true)),
            },
            TestData {
                block_size_data: Some("100"),
                hotplug_probe_data: false,
                get_block_size: true,
                get_hotplug: true,
                result: Ok((256, false)),
            },
            TestData {
                block_size_data: None,
                hotplug_probe_data: false,
                get_block_size: true,
                get_hotplug: true,
                result: Ok((0, false)),
            },
            TestData {
                block_size_data: Some(""),
                hotplug_probe_data: false,
                get_block_size: true,
                get_hotplug: false,
                result: Err(anyhow!(ERR_INVALID_BLOCK_SIZE)),
            },
            TestData {
                block_size_data: Some("-1"),
                hotplug_probe_data: false,
                get_block_size: true,
                get_hotplug: false,
                result: Err(anyhow!(ERR_INVALID_BLOCK_SIZE)),
            },
            TestData {
                block_size_data: Some("    "),
                hotplug_probe_data: false,
                get_block_size: true,
                get_hotplug: false,
                result: Err(anyhow!(ERR_INVALID_BLOCK_SIZE)),
            },
            TestData {
                block_size_data: Some("some data"),
                hotplug_probe_data: false,
                get_block_size: true,
                get_hotplug: false,
                result: Err(anyhow!(ERR_INVALID_BLOCK_SIZE)),
            },
            TestData {
                block_size_data: Some("some data"),
                hotplug_probe_data: true,
                get_block_size: false,
                get_hotplug: false,
                result: Ok((0, false)),
            },
            TestData {
                block_size_data: Some("100"),
                hotplug_probe_data: true,
                get_block_size: false,
                get_hotplug: false,
                result: Ok((0, false)),
            },
            TestData {
                block_size_data: Some("100"),
                hotplug_probe_data: true,
                get_block_size: false,
                get_hotplug: true,
                result: Ok((0, true)),
            },
        ];

        for (i, d) in tests.iter().enumerate() {
            let msg = format!("test[{}]: {:?}", i, d);

            let dir = tempdir().expect("failed to make tempdir");
            let block_size_path = dir.path().join("block_size_bytes");
            let hotplug_probe_path = dir.path().join("probe");

            if let Some(block_size_data) = d.block_size_data {
                fs::write(&block_size_path, block_size_data).unwrap();
            }
            if d.hotplug_probe_data {
                fs::write(&hotplug_probe_path, []).unwrap();
            }

            let result = get_memory_info(
                d.get_block_size,
                d.get_hotplug,
                block_size_path.to_str().unwrap(),
                hotplug_probe_path.to_str().unwrap(),
            );

            let msg = format!("{}, result: {:?}", msg, result);

            assert_result!(d.result, result, msg);
        }
    }

    #[tokio::test]
    async fn test_is_signal_handled() {
        #[derive(Debug)]
        struct TestData<'a> {
            status_file_data: Option<&'a str>,
            signum: u32,
            result: bool,
        }

        let tests = &[
            TestData {
                status_file_data: Some(
                    r#"
SigBlk:0000000000010000
SigCgt:0000000000000001
OtherField:other
                "#,
                ),
                signum: 1,
                result: true,
            },
            TestData {
                status_file_data: Some("SigCgt:000000004b813efb"),
                signum: 4,
                result: true,
            },
            TestData {
                status_file_data: Some("SigCgt:\t000000004b813efb"),
                signum: 4,
                result: true,
            },
            TestData {
                status_file_data: Some("SigCgt: 000000004b813efb"),
                signum: 4,
                result: true,
            },
            TestData {
                status_file_data: Some("SigCgt:000000004b813efb "),
                signum: 4,
                result: true,
            },
            TestData {
                status_file_data: Some("SigCgt:\t000000004b813efb "),
                signum: 4,
                result: true,
            },
            TestData {
                status_file_data: Some("SigCgt:000000004b813efb"),
                signum: 3,
                result: false,
            },
            TestData {
                status_file_data: Some("SigCgt:000000004b813efb"),
                signum: 65,
                result: false,
            },
            TestData {
                status_file_data: Some("SigCgt:000000004b813efb"),
                signum: 0,
                result: true,
            },
            TestData {
                status_file_data: Some("SigCgt:ZZZZZZZZ"),
                signum: 1,
                result: false,
            },
            TestData {
                status_file_data: Some("SigCgt:-1"),
                signum: 1,
                result: false,
            },
            TestData {
                status_file_data: Some("SigCgt"),
                signum: 1,
                result: false,
            },
            TestData {
                status_file_data: Some("any data"),
                signum: 0,
                result: true,
            },
            TestData {
                status_file_data: Some("SigBlk:0000000000000001"),
                signum: 1,
                result: true,
            },
            TestData {
                status_file_data: Some("SigIgn:0000000000000001"),
                signum: 1,
                result: true,
            },
            TestData {
                status_file_data: None,
                signum: 1,
                result: false,
            },
            TestData {
                status_file_data: None,
                signum: 0,
                result: false,
            },
        ];

        for (i, d) in tests.iter().enumerate() {
            let msg = format!("test[{}]: {:?}", i, d);

            let dir = tempdir().expect("failed to make tempdir");
            let proc_status_file_path = dir.path().join("status");

            if let Some(file_data) = d.status_file_data {
                fs::write(&proc_status_file_path, file_data).unwrap();
            }

            let result = is_signal_handled(proc_status_file_path.to_str().unwrap(), d.signum);

            let msg = format!("{}, result: {:?}", msg, result);

            assert_eq!(d.result, result, "{}", msg);
        }
    }

    #[tokio::test]
    async fn test_volume_capacity_stats() {
        skip_if_not_root!();

        // Verify error if path does not exist
        assert!(get_volume_capacity_stats("/does-not-exist").is_err());

        // Create a new tmpfs mount, and verify the initial values
        let mount_dir = tempfile::tempdir().unwrap();
        mount::mount(
            Some("tmpfs"),
            mount_dir.path().to_str().unwrap(),
            Some("tmpfs"),
            mount::MsFlags::empty(),
            None::<&str>,
        )
        .unwrap();
        let mut stats = get_volume_capacity_stats(mount_dir.path().to_str().unwrap()).unwrap();
        assert_eq!(stats.used, 0);
        assert_ne!(stats.available, 0);
        let available = stats.available;

        // Verify that writing a file will result in increased utilization
        fs::write(mount_dir.path().join("file.dat"), "foobar").unwrap();
        stats = get_volume_capacity_stats(mount_dir.path().to_str().unwrap()).unwrap();

        let size = get_block_size(mount_dir.path().to_str().unwrap()).unwrap();

        assert_eq!(stats.used, size);
        assert_eq!(stats.available, available - size);
    }

    fn get_block_size(path: &str) -> Result<u64, Errno> {
        let stat = statfs::statfs(path)?;
        let block_size = stat.block_size() as u64;
        Ok(block_size)
    }

    #[tokio::test]
    async fn test_get_volume_inode_stats() {
        skip_if_not_root!();

        // Verify error if path does not exist
        assert!(get_volume_inode_stats("/does-not-exist").is_err());

        // Create a new tmpfs mount, and verify the initial values
        let mount_dir = tempfile::tempdir().unwrap();
        mount::mount(
            Some("tmpfs"),
            mount_dir.path().to_str().unwrap(),
            Some("tmpfs"),
            mount::MsFlags::empty(),
            None::<&str>,
        )
        .unwrap();
        let mut stats = get_volume_inode_stats(mount_dir.path().to_str().unwrap()).unwrap();
        assert_eq!(stats.used, 1);
        assert_ne!(stats.available, 0);
        let available = stats.available;

        // Verify that creating a directory and writing a file will result in increased utilization
        let dir = mount_dir.path().join("foobar");
        fs::create_dir_all(&dir).unwrap();
        fs::write(dir.as_path().join("file.dat"), "foobar").unwrap();
        stats = get_volume_inode_stats(mount_dir.path().to_str().unwrap()).unwrap();

        assert_eq!(stats.used, 3);
        assert_eq!(stats.available, available - 2);
    }

    #[tokio::test]
    async fn test_ip_tables() {
        skip_if_not_root!();

        let iptables_cmd_list = [
            USR_IPTABLES_SAVE,
            USR_IP6TABLES_SAVE,
            USR_IPTABLES_RESTORE,
            USR_IP6TABLES_RESTORE,
            IPTABLES_SAVE,
            IP6TABLES_SAVE,
            IPTABLES_RESTORE,
            IP6TABLES_RESTORE,
        ];

        for cmd in iptables_cmd_list {
            if !check_command(cmd) {
                warn!(
                    sl(),
                    "one or more commands for ip tables test are missing, skip it"
                );
                return;
            }
        }

        let logger = slog::Logger::root(slog::Discard, o!());
        let sandbox = Sandbox::new(&logger).unwrap();
        let agent_service = Box::new(AgentService {
            sandbox: Arc::new(Mutex::new(sandbox)),
            init_mode: true,
            oma: None,
        });

        let ctx = mk_ttrpc_context();

        // Move to a new netns in order to ensure we don't trash the hosts' iptables
        unshare(CloneFlags::CLONE_NEWNET).unwrap();

        // Get initial iptables, we expect to be empty:
        let result = agent_service
            .get_ip_tables(
                &ctx,
                GetIPTablesRequest {
                    is_ipv6: false,
                    ..Default::default()
                },
            )
            .await;
        assert!(result.is_ok(), "get ip tables should succeed");
        assert_eq!(
            result.unwrap().data.len(),
            0,
            "ip tables should be empty initially"
        );

        // Initial ip6 ip tables should also be empty:
        let result = agent_service
            .get_ip_tables(
                &ctx,
                GetIPTablesRequest {
                    is_ipv6: true,
                    ..Default::default()
                },
            )
            .await;
        assert!(result.is_ok(), "get ip6 tables should succeed");
        assert_eq!(
            result.unwrap().data.len(),
            0,
            "ip tables should be empty initially"
        );

        // Verify that attempting to write 'empty' iptables results in no error:
        let empty_rules = "";
        let result = agent_service
            .set_ip_tables(
                &ctx,
                SetIPTablesRequest {
                    is_ipv6: false,
                    data: empty_rules.as_bytes().to_vec(),
                    ..Default::default()
                },
            )
            .await;
        assert!(result.is_ok(), "set ip tables with no data should succeed");

        // Verify that attempting to write "garbage" iptables results in an error:
        let garbage_rules = r#"
this
is
just garbage
"#;
        let result = agent_service
            .set_ip_tables(
                &ctx,
                SetIPTablesRequest {
                    is_ipv6: false,
                    data: garbage_rules.as_bytes().to_vec(),
                    ..Default::default()
                },
            )
            .await;
        assert!(result.is_err(), "set iptables with garbage should fail");

        // Verify setup of valid iptables:Setup  valid set of iptables:
        let valid_rules = r#"
*nat
-A PREROUTING -d 192.168.103.153/32 -j DNAT --to-destination 192.168.188.153

COMMIT

"#;
        let result = agent_service
            .set_ip_tables(
                &ctx,
                SetIPTablesRequest {
                    is_ipv6: false,
                    data: valid_rules.as_bytes().to_vec(),
                    ..Default::default()
                },
            )
            .await;
        assert!(result.is_ok(), "set ip tables should succeed");

        let result = agent_service
            .get_ip_tables(
                &ctx,
                GetIPTablesRequest {
                    is_ipv6: false,
                    ..Default::default()
                },
            )
            .await
            .unwrap();
        assert!(!result.data.is_empty(), "we should have non-zero output:");
        assert!(
            std::str::from_utf8(&result.data).unwrap().contains(
                "PREROUTING -d 192.168.103.153/32 -j DNAT --to-destination 192.168.188.153"
            ),
            "We should see the resulting rule"
        );

        // Verify setup of valid ip6tables:
        let valid_ipv6_rules = r#"
*filter
-A INPUT -s 2001:db8:100::1/128 -i sit+ -p tcp -m tcp --sport 512:65535

COMMIT

"#;
        let result = agent_service
            .set_ip_tables(
                &ctx,
                SetIPTablesRequest {
                    is_ipv6: true,
                    data: valid_ipv6_rules.as_bytes().to_vec(),
                    ..Default::default()
                },
            )
            .await;
        assert!(result.is_ok(), "set ip6 tables should succeed");

        let result = agent_service
            .get_ip_tables(
                &ctx,
                GetIPTablesRequest {
                    is_ipv6: true,
                    ..Default::default()
                },
            )
            .await
            .unwrap();
        assert!(!result.data.is_empty(), "we should have non-zero output:");
        assert!(
            std::str::from_utf8(&result.data)
                .unwrap()
                .contains("INPUT -s 2001:db8:100::1/128 -i sit+ -p tcp -m tcp --sport 512:65535"),
            "We should see the resulting rule"
        );
    }

    #[tokio::test]
    async fn test_is_sealed_secret_path() {
        #[derive(Debug)]
        struct TestData<'a> {
            source_path: &'a str,
            result: bool,
        }

        let tests = &[
            TestData {
                source_path: "/run/kata-containers/shared/containers/somefile",
                result: true,
            },
            TestData {
                source_path: "/run/kata-containers/shared/containers/a128482812bad768f404e063f225decd425fc94a673aec4add45a9caa1122ccb-75490e32e51da3ff-resolv.conf",
                result: false,
            },
            TestData {
                source_path: "/run/kata-containers/shared/containers/a128482812bad768f404e063f225decd425fc94a673aec4add45a9caa1122ccb-75490e32e51da3ff-termination-log",
                result: false,
            },
            TestData {
                source_path: "/run/kata-containers/shared/containers/a128482812bad768f404e063f225decd425fc94a673aec4add45a9caa1122ccb-75490e32e51da3ff-hostname",
                result: false,
            },
            TestData {
                source_path: "/run/kata-containers/shared/containers/a128482812bad768f404e063f225decd425fc94a673aec4add45a9caa1122ccb-75490e32e51da3ff-hosts",
                result: false,
            },
            TestData {
                source_path: "/run/kata-containers/shared/containers/a128482812bad768f404e063f225decd425fc94a673aec4add45a9caa1122ccb-75490e32e51da3ff-serviceaccount",
                result: false,
            },
            TestData {
                source_path: "/run/kata-containers/shared/containers/a128482812bad768f404e063f225decd425fc94a673aec4add45a9caa1122ccb-75490e32e51da3ff-mysecret",
                result: true,
            },
            TestData {
                source_path: "/some/other/path",
                result: false,
            },
        ];

        for (i, d) in tests.iter().enumerate() {
            let msg = format!("test[{}]: {:?}", i, d);
            let result = is_sealed_secret_path(d.source_path);
            assert_eq!(d.result, result, "{}", msg);
        }
    }
}<|MERGE_RESOLUTION|>--- conflicted
+++ resolved
@@ -236,10 +236,6 @@
         handle_cdi_devices(&sl(), &mut oci, "/var/run/cdi", AGENT_CONFIG.cdi_timeout).await?;
 
         // Handle trusted storage configuration before mounting any storage
-<<<<<<< HEAD
-        #[cfg(feature = "guest-pull")]
-=======
->>>>>>> c0c833b3
         cdh_handler_trusted_storage(&mut oci)
             .await
             .map_err(|e| anyhow!("failed to handle trusted storage: {}", e))?;
@@ -2266,14 +2262,8 @@
             .any(|suffix| source_path.ends_with(suffix))
 }
 
-<<<<<<< HEAD
-#[cfg(feature = "guest-pull")]
-async fn cdh_handler_trusted_storage(oci: &mut Spec) -> Result<()> {
-    if !cdh::is_cdh_client_initialized().await {
-=======
 async fn cdh_handler_trusted_storage(oci: &mut Spec) -> Result<()> {
     if !confidential_data_hub::is_cdh_client_initialized() {
->>>>>>> c0c833b3
         return Ok(());
     }
     let linux = oci
@@ -2298,9 +2288,6 @@
                     ("encryptType".to_string(), "LUKS".to_string()),
                     ("dataIntegrity".to_string(), secure_storage_integrity),
                 ]);
-<<<<<<< HEAD
-                cdh::secure_mount("BlockDevice", &options, vec![], KATA_IMAGE_WORK_DIR).await?;
-=======
                 confidential_data_hub::secure_mount(
                     "BlockDevice",
                     &options,
@@ -2308,7 +2295,6 @@
                     KATA_IMAGE_WORK_DIR,
                 )
                 .await?;
->>>>>>> c0c833b3
                 break;
             }
         }
@@ -2317,11 +2303,7 @@
 }
 
 async fn cdh_handler_sealed_secrets(oci: &mut Spec) -> Result<()> {
-<<<<<<< HEAD
-    if !cdh::is_cdh_client_initialized().await {
-=======
     if !confidential_data_hub::is_cdh_client_initialized() {
->>>>>>> c0c833b3
         return Ok(());
     }
     let process = oci
