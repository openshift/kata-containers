--- conflicted
+++ resolved
@@ -33,10 +33,6 @@
 futures = "0.3.25"
 safe-path = "0.1.0"
 crossbeam-channel = "0.5.6"
-<<<<<<< HEAD
-tempdir = "0.3.7"
-=======
->>>>>>> 5bfe362c
 qapi = { version = "0.14", features = ["qmp", "async-tokio-all"] }
 qapi-spec = "0.3.1"
 qapi-qmp = "0.14.0"
