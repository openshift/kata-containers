//
// Copyright (c) 2019-2023 Ant Group
//
// SPDX-License-Identifier: Apache-2.0
//

/*
The design origins from https://github.com/qemu/qemu/blob/master/docs/pcie.txt

In order to better support the PCIe topologies of different VMMs, we adopt a layered approach.
The first layer is the base layer(the flatten PCIe topology), which mainly consists of the root bus,
which is mainly used by VMMs that only support devices being directly attached to the root bus.
However, not all VMMs have such simple PCIe topologies. For example, Qemu, which can fully simulate
the PCIe topology of the host, has a complex PCIe topology. In this case, we need to add PCIe RootPort,
PCIe Switch, and PCIe-PCI Bridge or pxb-pcie on top of the base layer, which is The Complex PCIe Topology.

The design graghs as below:

(1) The flatten PCIe Topology
pcie.0 bus (Root Complex)
----------------------------------------------------------------------------
|    |    |    |    |    |    |    |    |    |    |    |    |    |    | .. |
--|--------------------|------------------|-------------------------|-------
  |                    |                  |                         |
  V                    V                  V                         V
-----------       -----------         -----------                -----------
| PCI Dev |       | PCI Dev |         | PCI Dev |                | PCI Dev |
-----------       -----------         -----------                -----------

(2) The Complex PCIe Topology(It'll be implemented when Qemu is ready in runtime-rs)
pcie.0 bus (Root Complex)
----------------------------------------------------------------------------
|    |    |    |    |    |    |    |    |    |    |    |    |    |    | .. |
------|----------------|--------------------------------------|-------------
      |                |                                      |
      V                V                                      V
 -------------     -------------                        -------------
 | Root Port |     | Root Port |                        | Root Port |
 -------------     -------------                        -------------
     |                                                       |
     |                              -------------------------|-----------------------
------------                        |                -----------------              |
| PCIe Dev |                        |   PCI Express  | Upstream Port |              |
------------                        |     Switch     -----------------              |
                                    |                 |            |                |
                                    |   -------------------    -------------------  |
                                    |   | Downstream Port |    | Downstream Port |  |
                                    |   -------------------    -------------------  |
                                    -------------|-----------------------|-----------
                                            ------------
                                            | PCIe Dev |
                                            ------------
*/

use std::collections::{hash_map::Entry, HashMap};

use anyhow::{anyhow, Result};

use crate::device::pci_path::PciSlot;
use kata_types::config::hypervisor::TopologyConfigInfo;

use super::pci_path::PciPath;

pub const DEFAULT_PCIE_ROOT_BUS: &str = "pcie.0";
// Currently, CLH and Dragonball support device attachment solely on the root bus.
const DEFAULT_PCIE_ROOT_BUS_ADDRESS: &str = "0000:00";
pub const PCIE_ROOT_BUS_SLOTS_CAPACITY: u32 = 32;

// register_pcie_device: do pre register device into PCIe Topology which
// be called in device driver's attach before device real attached into
// VM. It'll allocate one available PCI path for the device.
// register_pcie_device can be expanded as below:
// register_pcie_device {
//     match pcie_topology {
//         Some(topology) => self.register(topology).await,
//         None => Ok(())
//     }
// }
#[macro_export]
macro_rules! register_pcie_device {
    ($self:ident, $opt:expr) => {
        match $opt {
            Some(topology) => $self.register(topology).await,
            None => Ok(()),
        }
    };
}

// update_pcie_device: do update device info, as some VMMs will be able to
// return the device info containing guest PCI path which differs the one allocated
// in runtime. So we need to compair the two PCI path, and finally update it or not
// based on the difference between them.
// update_pcie_device can be expanded as below:
// update_pcie_device {
//     match pcie_topology {
//         Some(topology) => self.register(topology).await,
//         None => Ok(())
//     }
// }
#[macro_export]
macro_rules! update_pcie_device {
    ($self:ident, $opt:expr) => {
        match $opt {
            Some(topology) => $self.register(topology).await,
            None => Ok(()),
        }
    };
}

// unregister_pcie_device: do unregister device from pcie topology.
// unregister_pcie_device can be expanded as below:
// unregister_pcie_device {
//     match pcie_topology {
//         Some(topology) => self.unregister(topology).await,
//         None => Ok(())
//     }
// }
#[macro_export]
macro_rules! unregister_pcie_device {
    ($self:ident, $opt:expr) => {
        match $opt {
            Some(topology) => $self.unregister(topology).await,
            None => Ok(()),
        }
    };
}

pub trait PCIeDevice: Send + Sync {
    fn device_id(&self) -> &str;
}

#[derive(Clone, Debug, Default)]
pub struct PCIeEndpoint {
    // device_id for device in device manager
    pub device_id: String,
    // device's PCI Path in Guest
    pub pci_path: PciPath,
    // root_port for PCIe Device
    pub root_port: Option<PCIeRootPort>,

    // device_type is for device virtio-pci/PCI or PCIe
    pub device_type: String,
}

impl PCIeDevice for PCIeEndpoint {
    fn device_id(&self) -> &str {
        self.device_id.as_str()
    }
}

// reserved resource
#[derive(Clone, Debug, Default)]
pub struct ResourceReserved {
    // This to work needs patches to QEMU
    // The PCIE-PCI bridge can be hot-plugged only into pcie-root-port that has 'bus-reserve'
    // property value to provide secondary bus for the hot-plugged bridge.
    pub bus_reserve: String,

    // reserve prefetched MMIO aperture, 64-bit
    pub pref64_reserve: String,
    // reserve prefetched MMIO aperture, 32-bit
    pub pref32_reserve: String,
    // reserve non-prefetched MMIO aperture, 32-bit *only*
    pub memory_reserve: String,

    // IO reservation
    pub io_reserve: String,
}

// PCIe Root Port
#[derive(Clone, Debug, Default)]
pub struct PCIeRootPort {
    // format: rp{n}, n>=0
    pub id: String,

    // default is pcie.0
    pub bus: String,
    // >=0, default is 0x00
    pub address: String,

    // (slot, chassis) pair is mandatory and must be unique for each pcie-root-port,
    // chassis >=0, default is 0x00
    pub chassis: u8,
    // slot >=0, default is 0x00
    pub slot: u8,

    // multi_function is for PCIe Device passthrough
    // true => "on", false => "off", default is off
    pub multi_function: bool,

    // reserved resource for some VMM, such as Qemu.
    pub resource_reserved: ResourceReserved,

    // romfile specifies the ROM file being used for this device.
    pub romfile: String,
}

// PCIe Root Complex
#[derive(Clone, Debug, Default)]
pub struct PCIeRootComplex {
    pub root_bus: String,
    pub root_bus_address: String,
    pub root_bus_devices: HashMap<String, PCIeEndpoint>,
}

/// PCIePortBusPrefix defines the naming scheme for PCIe ports.
#[derive(Clone, Copy, Debug, PartialEq, Eq, Hash)]
pub enum PCIePortBusPrefix {
    RootPort,
    SwitchPort,
    SwitchUpstreamPort,
    SwitchDownstreamPort,
}

impl std::fmt::Display for PCIePortBusPrefix {
    fn fmt(&self, f: &mut std::fmt::Formatter<'_>) -> std::fmt::Result {
        let prefix = match self {
            PCIePortBusPrefix::RootPort => "rp",
            PCIePortBusPrefix::SwitchPort => "sw",
            PCIePortBusPrefix::SwitchUpstreamPort => "swup",
            PCIePortBusPrefix::SwitchDownstreamPort => "swdp",
        };
        write!(f, "{}", prefix)
    }
}

/// PCIePort distinguishes between different types of PCIe ports.
#[derive(Clone, Copy, Debug, Default, PartialEq, Eq, Hash)]
pub enum PCIePort {
    // NoPort is for disabling VFIO hotplug/coldplug
    #[default]
    NoPort,

    /// RootPort attach VFIO devices to a root-port
    RootPort,

    // SwitchPort attach VFIO devices to a switch-port
    SwitchPort,
}

impl std::fmt::Display for PCIePort {
    fn fmt(&self, f: &mut std::fmt::Formatter<'_>) -> std::fmt::Result {
        let port = match self {
            PCIePort::NoPort => "no-port",
            PCIePort::RootPort => "root-port",
            PCIePort::SwitchPort => "switch-port",
        };
        write!(f, "{}", port)
    }
}

/// Represents a PCIe port
#[derive(Default, Clone, Debug)]
pub struct SwitchDownPort {
    pub id: u32,
    pub bus: String, // swupX
    pub allocated: bool,
    pub connected_device: Option<String>,
}

impl SwitchDownPort {
    pub fn port_id(&self) -> String {
        format!("{}{}", PCIePortBusPrefix::SwitchDownstreamPort, self.id)
    }
}

/// Represents a PCIe switch
#[derive(Debug, Clone)]
pub struct PcieSwitch {
    pub id: u32,
    pub bus: String,                                //rpX
    pub switch_ports: HashMap<u32, SwitchDownPort>, // Switch ports
}

impl PcieSwitch {
    pub fn port_id(&self) -> String {
        format!("{}{}", PCIePortBusPrefix::SwitchUpstreamPort, self.id)
    }
}

/// Represents a root port attached on root bus, TopologyPortDevice represents a PCIe device used for hotplugging.
#[derive(Debug, Clone)]
pub struct TopologyPortDevice {
    pub id: u32,
    pub bus: String, //pcie.0
    pub allocated: bool,
    pub connected_switch: Option<PcieSwitch>, // Connected PCIe switch
}

impl TopologyPortDevice {
    pub fn new(id: u32, bus: &str) -> Self {
        Self {
            id,
            bus: bus.to_owned(),
            allocated: false,
            connected_switch: None,
        }
    }

    pub fn get_port_type(&self) -> PCIePort {
        match self.connected_switch {
            Some(_) => PCIePort::SwitchPort,
            None => PCIePort::RootPort,
        }
    }

    pub fn port_id(&self) -> String {
        format!("{}{}", PCIePortBusPrefix::RootPort, self.id)
    }
}

/// Represents strategy selection
#[derive(Debug)]
pub enum Strategy {
    // Strategy 1: Use 1 Root Port to connect 1 PCIe Switch with multiple downstream switch ports
    SingleRootPort,
    // Strategy 2: Use multiple Root Ports to connect multiple PCIe Switches (each Switch provides at least 1 downstream port)
    MultipleRootPorts,
}

<<<<<<< HEAD
=======
/// Represents an available node in the PCIe topology.
#[derive(Clone, Debug)]
pub enum AvailableNode {
    TopologyPortDevice(TopologyPortDevice),
    SwitchDownPort(SwitchDownPort),
}

>>>>>>> c0c833b3
#[derive(Clone, Debug, Default)]
pub struct PCIeTopology {
    pub hypervisor_name: String,
    pub root_complex: PCIeRootComplex,

    pub bridges: u32,
    pub pcie_root_ports: u32,
    pub pcie_switch_ports: u32,
    pub hotplug_vfio_on_root_bus: bool,
    // pcie_port_devices keeps track of the devices attached to different types of PCI ports.
    pub pcie_port_devices: HashMap<u32, TopologyPortDevice>,
}

impl PCIeTopology {
    // As some special case doesn't support PCIe devices, there's no need to build a PCIe Topology.
    pub fn new(config_info: Option<&TopologyConfigInfo>) -> Option<Self> {
        // if config_info is None, it will return None.
        let topo_config = config_info?;

        let root_complex = PCIeRootComplex {
            root_bus: DEFAULT_PCIE_ROOT_BUS.to_owned(),
            root_bus_address: DEFAULT_PCIE_ROOT_BUS_ADDRESS.to_owned(),
            root_bus_devices: HashMap::with_capacity(PCIE_ROOT_BUS_SLOTS_CAPACITY as usize),
        };

        // initialize port devices within PCIe Topology
        let total_rp = topo_config.device_info.pcie_root_port;
        let total_swp = topo_config.device_info.pcie_switch_port;

        Some(Self {
            hypervisor_name: topo_config.hypervisor_name.to_owned(),
            root_complex,
            bridges: topo_config.device_info.default_bridges,
            pcie_root_ports: total_rp,
            pcie_switch_ports: total_swp,
            hotplug_vfio_on_root_bus: topo_config.device_info.hotplug_vfio_on_root_bus,
            pcie_port_devices: HashMap::new(),
        })
    }

    pub fn insert_device(&mut self, ep: &mut PCIeEndpoint) -> Option<PciPath> {
        let to_pcipath = |v: u32| -> PciPath {
            PciPath {
                slots: vec![PciSlot(v as u8)],
            }
        };

        let to_string = |v: u32| -> String { to_pcipath(v).to_string() };

        // find the first available index as the allocated slot.
        let allocated_slot = (0..PCIE_ROOT_BUS_SLOTS_CAPACITY).find(|&i| {
            !self
                .root_complex
                .root_bus_devices
                .contains_key(&to_string(i))
        })?;

        let pcipath = to_string(allocated_slot);

        // update pci_path in Endpoint
        ep.pci_path = to_pcipath(allocated_slot);
        // convert the allocated slot to pci path and then insert it with ep
        self.root_complex
            .root_bus_devices
            .insert(pcipath, ep.clone());

        Some(to_pcipath(allocated_slot))
    }

    pub fn remove_device(&mut self, device_id: &str) -> Option<String> {
        let mut target_device: Option<String> = None;
        self.root_complex.root_bus_devices.retain(|k, v| {
            if v.device_id() != device_id {
                true
            } else {
                target_device = Some((*k).to_string());
                false
            }
        });

        target_device
    }

    pub fn update_device(&mut self, ep: &PCIeEndpoint) -> Option<PciPath> {
        let pci_addr = ep.pci_path.clone();

        // First, find the PCIe Endpoint corresponding to the endpoint in the Hash Map based on the PCI path.
        // If found, it means that we do not need to update the device's position in the Hash Map.
        // If not found, it means that the PCI Path corresponding to the device has changed, and the device's
        // position in the Hash Map needs to be updated.
        match self
            .root_complex
            .root_bus_devices
            .entry(pci_addr.to_string())
        {
            Entry::Occupied(_) => None,
            Entry::Vacant(_entry) => {
                self.remove_device(&ep.device_id);
                self.root_complex
                    .root_bus_devices
                    .insert(pci_addr.to_string(), ep.clone());

                Some(pci_addr)
            }
        }
    }

    pub fn find_device(&mut self, device_id: &str) -> bool {
        for v in self.root_complex.root_bus_devices.values() {
            info!(
                sl!(),
                "find_device with: {:?}, {:?}.",
                &device_id,
                v.device_id()
            );
            if v.device_id() == device_id {
                return true;
            }
        }

        false
    }

    pub fn do_insert_or_update(&mut self, pciep: &mut PCIeEndpoint) -> Result<PciPath> {
        // Try to check whether the device is present in the PCIe Topology.
        // If the device dosen't exist, it proceeds to register it within the topology
        let pci_path = if !self.find_device(&pciep.device_id) {
            // Register a device within the PCIe topology, allocating and assigning it an available PCI Path.
            // Upon successful insertion, it updates the pci_path in PCIeEndpoint and returns it.
            // Finally, update both the guest_pci_path and devices_options with the allocated PciPath.
            if let Some(pci_addr) = self.insert_device(pciep) {
                pci_addr
            } else {
                return Err(anyhow!("pci path allocated failed."));
            }
        } else {
            // If the device exists, it proceeds to update its pcipath within
            // the topology and the device's guest_pci_path and device_options.
            if let Some(pci_addr) = self.update_device(pciep) {
                pci_addr
            } else {
                return Ok(pciep.pci_path.clone());
            }
        };

        Ok(pci_path)
    }

    /// get pcie port and its total
    pub fn get_pcie_port(&self) -> Option<(PCIePort, u32)> {
        match (self.pcie_root_ports, self.pcie_switch_ports) {
            (_, _) if self.pcie_root_ports > 0 && self.pcie_switch_ports > 0 => None,
            (0, 0) => Some((PCIePort::NoPort, 0)),
            (r, _) if r > 0 => Some((PCIePort::RootPort, r)),
            (_, s) if s > 0 => Some((PCIePort::SwitchPort, s)),
            _ => None,
        }
    }

    /// Adds a root port to pcie bus
    fn add_pcie_root_port(&mut self, id: u32) -> Result<()> {
        if self.pcie_port_devices.contains_key(&id) {
            return Err(anyhow!("Root Port {} already exists.", id));
        }

        self.pcie_port_devices.insert(
            id,
            TopologyPortDevice {
                id,
                bus: DEFAULT_PCIE_ROOT_BUS.to_string(),
                allocated: false,
                connected_switch: None,
            },
        );

        Ok(())
    }

    /// Adds a PCIe switch to a root port
    fn add_switch_to_root_port(&mut self, root_port_id: u32, switch_id: u32) -> Result<()> {
        let root_port = self
            .pcie_port_devices
            .get_mut(&root_port_id)
            .ok_or_else(|| anyhow!("Root Port {} does not exist.", root_port_id))?;

        if root_port.connected_switch.is_some() {
            return Err(anyhow!(
                "Root Port {} already has a connected switch.",
                root_port_id
            ));
        }
        let rp_bus = format!("{}{}", PCIePortBusPrefix::RootPort, root_port_id);

        root_port.allocated = true;
        root_port.connected_switch = Some(PcieSwitch {
            id: switch_id,
            bus: rp_bus,
            switch_ports: HashMap::new(),
        });

        Ok(())
    }

    /// Adds a switch port to a PCIe switch
    fn add_switch_port_to_switch(
        &mut self,
        swup_bus: &str,
        root_port_id: u32,
        switch_port_id: u32,
    ) -> Result<()> {
        let root_port = self
            .pcie_port_devices
            .get_mut(&root_port_id)
            .ok_or_else(|| anyhow!("Root Port {} does not exist.", root_port_id))?;

        let switch = root_port
            .connected_switch
            .as_mut()
            .ok_or_else(|| anyhow!("Root Port {} has no connected switch.", root_port_id))?;

        if switch.switch_ports.contains_key(&switch_port_id) {
            return Err(anyhow!(
                "Switch Port {} already exists in Switch {}.",
                switch_port_id,
                switch.id
            ));
        }

        switch.switch_ports.insert(
            switch_port_id,
            SwitchDownPort {
                id: switch_port_id,
                bus: swup_bus.to_string(),
                allocated: false,
                connected_device: None,
            },
        );

        Ok(())
    }

    /// Adds a root port to pcie bus
    pub fn add_root_ports_on_bus(&mut self, num_root_ports: u32) -> Result<()> {
        for index in 0..num_root_ports {
            self.add_pcie_root_port(index)?;
        }

        Ok(())
    }

    /// Strategy selection for adding switch ports
    pub fn add_switch_ports_with_strategy(
        &mut self,
        num_switches: u32,
        num_switch_ports: u32,
        strategy: Strategy,
    ) -> Result<()> {
        match strategy {
            Strategy::SingleRootPort => self.add_switch_ports_single_root_port(num_switch_ports, 1),
            Strategy::MultipleRootPorts => {
                self.add_switch_ports_multiple_root_ports(num_switches, num_switch_ports)
            }
        }
    }

    /// Strategy 1: Use 1 Root Port to connect 1 PCIe Switch with multiple downstream switch ports
    fn add_switch_ports_single_root_port(
        &mut self,
        num_switch_ports: u32,
        root_port_id: u32,
    ) -> Result<()> {
        if !self.pcie_port_devices.contains_key(&root_port_id) {
            self.add_pcie_root_port(root_port_id)?;
        }

        let switch_id = root_port_id;
        self.add_switch_to_root_port(root_port_id, switch_id)?;

        let swup_bus = format!("{}{}", PCIePortBusPrefix::SwitchUpstreamPort, switch_id);
        for i in 1..=num_switch_ports {
            self.add_switch_port_to_switch(&swup_bus, root_port_id, i)?;
        }

        Ok(())
    }

    /// Strategy 2: Use multiple Root Ports to connect multiple PCIe Switches (each Switch provides at least 1 downstream port)
    fn add_switch_ports_multiple_root_ports(
        &mut self,
        num_switches: u32,
        num_switch_ports: u32,
    ) -> Result<()> {
        // Base number of ports per switch
        let ports_per_switch = num_switch_ports / num_switches;
        // Remaining ports to distribute
        let remainder = num_switch_ports % num_switches;

        // Track the total number of ports assigned
        let mut total_ports_assigned = 0;

        for root_port_id in 1..=num_switches {
            // let root_port_id = i;
            if !self.pcie_port_devices.contains_key(&root_port_id) {
                self.add_pcie_root_port(root_port_id)?;
            }

            let switch_id = root_port_id;
            self.add_switch_to_root_port(root_port_id, switch_id)?;
            let swup_bus = format!("{}{}", PCIePortBusPrefix::SwitchUpstreamPort, switch_id);

            // Calculate the number of ports for the current switch
            let ports_in_switch = if root_port_id <= remainder {
                // First `remainder` switches get an extra port
                ports_per_switch + 1
            } else {
                ports_per_switch
            };

            // Assign ports
            for j in 1..=ports_in_switch {
                let switch_port_id = total_ports_assigned + j; // Ensure unique ID
                self.add_switch_port_to_switch(&swup_bus, root_port_id, switch_port_id)?;
            }

            // Update the total number of ports assigned
            total_ports_assigned += ports_in_switch;
        }

        Ok(())
    }
<<<<<<< HEAD
=======

    /// Finds an availabled node in the PCIe topology.
    /// Returns the first available node found, either a TopologyPortDevice or a SwitchDownPort.
    pub fn find_available_node(&mut self) -> Option<AvailableNode> {
        // search in pcie_port_devices
        for port_device in self.pcie_port_devices.values_mut() {
            if !port_device.allocated {
                port_device.allocated = true;
                return Some(AvailableNode::TopologyPortDevice(port_device.clone()));
            }

            // search in connected switch's downstream ports
            if let Some(switch) = &mut port_device.connected_switch {
                for switch_port in switch.switch_ports.values_mut() {
                    if !switch_port.allocated {
                        switch_port.allocated = true;
                        return Some(AvailableNode::SwitchDownPort(switch_port.clone()));
                    }
                }
            }
        }

        // No available node found
        None
    }
>>>>>>> c0c833b3
}

// do_add_pcie_endpoint do add a device into PCIe topology with pcie endpoint
// device_id: device's Unique ID in Device Manager.
// allocated_pcipath: allocated pcipath before add_device
// topology: PCIe Topology for devices to build a PCIe Topology in Guest.
pub fn do_add_pcie_endpoint(
    device_id: String,
    allocated_pcipath: Option<PciPath>,
    topology: &mut PCIeTopology,
) -> Result<PciPath> {
    let pcie_endpoint = &mut PCIeEndpoint {
        device_type: "PCIe".to_string(),
        device_id,
        ..Default::default()
    };

    if let Some(pci_path) = allocated_pcipath {
        pcie_endpoint.pci_path = pci_path;
    }

    topology.do_insert_or_update(pcie_endpoint)
}

#[cfg(test)]
mod tests {
    use super::*;

    fn new_pcie_topology(rp_total: u32, sw_total: u32) -> PCIeTopology {
        PCIeTopology {
            pcie_root_ports: rp_total,
            pcie_switch_ports: sw_total,
            pcie_port_devices: HashMap::with_capacity(sw_total as usize),
            ..Default::default()
        }
    }

    fn create_pcie_topo(rps: u32, swps: u32) -> PCIeTopology {
        PCIeTopology {
            pcie_root_ports: rps,
            pcie_switch_ports: swps,
            ..Default::default()
        }
    }

    #[test]
    fn test_no_port() {
        let pcie_topo = create_pcie_topo(0, 0);
        assert_eq!(pcie_topo.get_pcie_port(), Some((PCIePort::NoPort, 0)));
    }

    #[test]
    fn test_root_port_only() {
        let pcie_topo = create_pcie_topo(2, 0);
        assert_eq!(pcie_topo.get_pcie_port(), Some((PCIePort::RootPort, 2)));
    }

    #[test]
    fn test_switch_port_only() {
        let pcie_topo = create_pcie_topo(0, 1);
        assert_eq!(pcie_topo.get_pcie_port(), Some((PCIePort::SwitchPort, 1)));
    }

    #[test]
    fn test_both_ports_invalid() {
        let pcie_topo = create_pcie_topo(1, 1);
        assert_eq!(pcie_topo.get_pcie_port(), None);
    }

    #[test]
    fn test_new_pcie_topology() {
        let topology = new_pcie_topology(2, 3);
        assert_eq!(topology.pcie_root_ports, 2);
        assert_eq!(topology.pcie_switch_ports, 3);
        assert!(topology.pcie_port_devices.is_empty());
    }

    #[test]
    fn test_get_pcie_port() {
        let topology = new_pcie_topology(2, 0);
        assert_eq!(topology.get_pcie_port(), Some((PCIePort::RootPort, 2)));

        let topology = new_pcie_topology(0, 3);
        assert_eq!(topology.get_pcie_port(), Some((PCIePort::SwitchPort, 3)));

        let topology = new_pcie_topology(0, 0);
        assert_eq!(topology.get_pcie_port(), Some((PCIePort::NoPort, 0)));

        let topology = new_pcie_topology(2, 3);
        assert_eq!(topology.get_pcie_port(), None);
    }

    #[test]
    fn test_add_pcie_root_port() {
        let mut topology = new_pcie_topology(1, 0);
        assert!(topology.add_pcie_root_port(1).is_ok());
        assert!(topology.pcie_port_devices.contains_key(&1));

        // Adding the same root port again should fail
        assert!(topology.add_pcie_root_port(1).is_err());
    }

    #[test]
    fn test_add_switch_to_root_port() {
        let mut topology = new_pcie_topology(1, 0);
        topology.add_pcie_root_port(1).unwrap();
        assert!(topology.add_switch_to_root_port(1, 101).is_ok());

        // Adding a switch to a non-existent root port should fail
        assert!(topology.add_switch_to_root_port(2, 102).is_err());

        // Adding a switch to a root port that already has a switch should fail
        assert!(topology.add_switch_to_root_port(1, 103).is_err());
    }

    #[test]
    fn test_add_switch_port_to_switch() {
        let mut topology = new_pcie_topology(1, 0);
        topology.add_pcie_root_port(1).unwrap();
        topology.add_switch_to_root_port(1, 101).unwrap();

        let swup_bus = format!("{}{}", PCIePortBusPrefix::SwitchUpstreamPort, 101);
        assert!(topology.add_switch_port_to_switch(&swup_bus, 1, 1).is_ok());

        // Adding a switch port to a non-existent root port should fail
        assert!(topology.add_switch_port_to_switch(&swup_bus, 2, 1).is_err());

        // Adding a switch port to a root port without a switch should fail
        let mut topology = new_pcie_topology(1, 0);
        topology.add_pcie_root_port(1).unwrap();
        assert!(topology.add_switch_port_to_switch(&swup_bus, 1, 1).is_err());

        // Adding a switch port with a duplicate ID should fail
        let mut topology = new_pcie_topology(1, 0);
        topology.add_pcie_root_port(1).unwrap();
        topology.add_switch_to_root_port(1, 101).unwrap();
        assert!(topology.add_switch_port_to_switch(&swup_bus, 1, 1).is_ok());
        assert!(topology.add_switch_port_to_switch(&swup_bus, 1, 1).is_err());
    }

    #[test]
    fn test_add_root_ports_on_bus() {
        let mut topology = new_pcie_topology(3, 0);
        assert!(topology.add_root_ports_on_bus(3).is_ok());
        assert_eq!(topology.pcie_port_devices.len(), 3);

        // Adding more root ports than available should fail
        assert!(topology.add_root_ports_on_bus(1).is_err());
    }

    #[test]
    fn test_add_switch_ports_single_root_port() {
        let mut topology = new_pcie_topology(0, 2);
        assert!(topology
            .add_switch_ports_with_strategy(1, 2, Strategy::SingleRootPort)
            .is_ok());

        let root_port = topology.pcie_port_devices.get(&1).unwrap();
        assert!(root_port.connected_switch.is_some());
        let switch = root_port.connected_switch.as_ref().unwrap();
        assert_eq!(switch.switch_ports.len(), 2);
    }

    #[test]
    fn test_add_switch_ports_multiple_root_ports() {
        let mut topology = new_pcie_topology(2, 0);
        assert!(topology
            .add_switch_ports_with_strategy(2, 4, Strategy::MultipleRootPorts)
            .is_ok());

        for i in 1..=2 {
            let root_port = topology.pcie_port_devices.get(&i).unwrap();
            assert!(root_port.connected_switch.is_some());
            let switch = root_port.connected_switch.as_ref().unwrap();
            assert_eq!(switch.switch_ports.len(), 2);
        }
    }
}<|MERGE_RESOLUTION|>--- conflicted
+++ resolved
@@ -318,8 +318,6 @@
     MultipleRootPorts,
 }
 
-<<<<<<< HEAD
-=======
 /// Represents an available node in the PCIe topology.
 #[derive(Clone, Debug)]
 pub enum AvailableNode {
@@ -327,7 +325,6 @@
     SwitchDownPort(SwitchDownPort),
 }
 
->>>>>>> c0c833b3
 #[derive(Clone, Debug, Default)]
 pub struct PCIeTopology {
     pub hypervisor_name: String,
@@ -658,8 +655,6 @@
 
         Ok(())
     }
-<<<<<<< HEAD
-=======
 
     /// Finds an availabled node in the PCIe topology.
     /// Returns the first available node found, either a TopologyPortDevice or a SwitchDownPort.
@@ -685,7 +680,6 @@
         // No available node found
         None
     }
->>>>>>> c0c833b3
 }
 
 // do_add_pcie_endpoint do add a device into PCIe topology with pcie endpoint
