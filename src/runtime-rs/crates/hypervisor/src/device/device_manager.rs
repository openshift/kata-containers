// Copyright (c) 2019-2023 Alibaba Cloud
// Copyright (c) 2019-2023 Ant Group
//
// SPDX-License-Identifier: Apache-2.0
//

use std::{collections::HashMap, sync::Arc};

use anyhow::{anyhow, Context, Result};
use kata_sys_util::rand::RandomBytes;
use kata_types::config::hypervisor::{BlockDeviceInfo, TopologyConfigInfo, VIRTIO_SCSI};
use tokio::sync::{Mutex, RwLock};

use crate::{
    vhost_user_blk::VhostUserBlkDevice, BlockConfig, BlockDevice, HybridVsockDevice, Hypervisor,
    NetworkDevice, PCIePortDevice, ProtectionDevice, ShareFsDevice, VfioDevice, VhostUserConfig,
    VhostUserNetDevice, VsockDevice, KATA_BLK_DEV_TYPE, KATA_CCW_DEV_TYPE, KATA_MMIO_BLK_DEV_TYPE,
    KATA_NVDIMM_DEV_TYPE, KATA_SCSI_DEV_TYPE, VIRTIO_BLOCK_CCW, VIRTIO_BLOCK_MMIO,
    VIRTIO_BLOCK_PCI, VIRTIO_PMEM,
};

use super::{
    topology::PCIeTopology,
    util::{get_host_path, get_virt_drive_name, DEVICE_TYPE_BLOCK},
    Device, DeviceConfig, DeviceType,
};

pub type ArcMutexDevice = Arc<Mutex<dyn Device>>;

macro_rules! declare_index {
    ($self:ident, $index:ident, $released_index:ident) => {{
        let current_index = if let Some(index) = $self.$released_index.pop() {
            index
        } else {
            $self.$index
        };
        $self.$index += 1;
        Ok(current_index)
    }};
}

macro_rules! release_index {
    ($self:ident, $index:ident, $released_index:ident) => {{
        $self.$released_index.push($index);
        $self.$released_index.sort_by(|a, b| b.cmp(a));
    }};
}

/// block_index and released_block_index are used to search an available block index
/// in Sandbox.
/// pmem_index and released_pmem_index are used to search an available pmem index
/// in Sandbox.
///
/// @pmem_index generally default is 0 for <pmem0>;
/// @block_index generally default is 0 for <vda>;
/// @released_pmem_index for pmem devices removed and indexes will released at the same time.
/// @released_block_index for blk devices removed and indexes will released at the same time.
#[derive(Clone, Debug, Default)]
struct SharedInfo {
    pmem_index: u64,
    block_index: u64,
    released_pmem_index: Vec<u64>,
    released_block_index: Vec<u64>,
}

impl SharedInfo {
    async fn new() -> Self {
        SharedInfo {
            pmem_index: 0,
            block_index: 0,
            released_pmem_index: vec![],
            released_block_index: vec![],
        }
    }

    fn declare_device_index(&mut self, is_pmem: bool) -> Result<u64> {
        if is_pmem {
            declare_index!(self, pmem_index, released_pmem_index)
        } else {
            declare_index!(self, block_index, released_block_index)
        }
    }

    fn release_device_index(&mut self, index: u64, is_pmem: bool) {
        if is_pmem {
            release_index!(self, index, released_pmem_index);
        } else {
            release_index!(self, index, released_block_index);
        }
    }
}

// Device manager will manage the lifecycle of sandbox device
#[derive(Debug)]
pub struct DeviceManager {
    devices: HashMap<String, ArcMutexDevice>,
    hypervisor: Arc<dyn Hypervisor>,
    shared_info: SharedInfo,
    pcie_topology: Option<PCIeTopology>,
}

impl DeviceManager {
    pub async fn new(
        hypervisor: Arc<dyn Hypervisor>,
        topo_config: Option<&TopologyConfigInfo>,
    ) -> Result<Self> {
        let devices = HashMap::<String, ArcMutexDevice>::new();
        Ok(DeviceManager {
            devices,
            hypervisor,
            shared_info: SharedInfo::new().await,
            pcie_topology: PCIeTopology::new(topo_config),
        })
    }

    pub fn get_pcie_topology(&self) -> Option<PCIeTopology> {
        self.pcie_topology.clone()
    }

<<<<<<< HEAD
    async fn get_block_driver(&self) -> String {
        self.hypervisor
            .hypervisor_config()
            .await
            .blockdev_info
            .block_device_driver
=======
    async fn get_block_device_info(&self) -> BlockDeviceInfo {
        self.hypervisor.hypervisor_config().await.blockdev_info
>>>>>>> c0c833b3
    }

    async fn try_add_device(&mut self, device_id: &str) -> Result<()> {
        // find the device
        let device = self
            .devices
            .get(device_id)
            .context("failed to find device")?;

        let mut device_guard = device.lock().await;
        // attach device
        let result = device_guard
            .attach(&mut self.pcie_topology.as_mut(), self.hypervisor.as_ref())
            .await;
        // handle attach error
        if let Err(e) = result {
            match device_guard.get_device_info().await {
                DeviceType::Block(device) => {
                    self.shared_info.release_device_index(
                        device.config.index,
                        device.config.driver_option == *KATA_NVDIMM_DEV_TYPE,
                    );
                }
                DeviceType::Vfio(device) => {
                    // safe here:
                    // Only when vfio dev_type is `b`, virt_path MUST be Some(X),
                    // and needs do release_device_index. otherwise, let it go.
                    if device.config.dev_type == DEVICE_TYPE_BLOCK {
                        self.shared_info
                            .release_device_index(device.config.virt_path.unwrap().0, false);
                    }
                }
                DeviceType::VhostUserBlk(device) => {
                    self.shared_info
                        .release_device_index(device.config.index, false);
                }
                _ => {
                    debug!(sl!(), "no need to do release device index.");
                }
            }

            drop(device_guard);
            self.devices.remove(device_id);

            return Err(e);
        }

        Ok(())
    }

    pub async fn try_remove_device(&mut self, device_id: &str) -> Result<()> {
        if let Some(dev) = self.devices.get(device_id) {
            let mut device_guard = dev.lock().await;
            let result = match device_guard
                .detach(&mut self.pcie_topology.as_mut(), self.hypervisor.as_ref())
                .await
            {
                Ok(index) => {
                    if let Some(i) = index {
                        // release the declared device index
                        let is_pmem =
                            if let DeviceType::Block(blk) = device_guard.get_device_info().await {
                                blk.config.driver_option == *KATA_NVDIMM_DEV_TYPE
                            } else {
                                false
                            };
                        self.shared_info.release_device_index(i, is_pmem);
                    }
                    Ok(())
                }
                Err(e) => Err(e),
            };

            // if detach success, remove it from device manager
            if result.is_ok() {
                drop(device_guard);
                self.devices.remove(device_id);
            }

            return result;
        }

        Err(anyhow!(
            "device with specified ID hasn't been created. {}",
            device_id
        ))
    }

    async fn get_device_info(&self, device_id: &str) -> Result<DeviceType> {
        if let Some(dev) = self.devices.get(device_id) {
            return Ok(dev.lock().await.get_device_info().await);
        }

        Err(anyhow!(
            "device with specified ID hasn't been created. {}",
            device_id
        ))
    }

    async fn find_device(&self, host_path: String) -> Option<String> {
        for (device_id, dev) in &self.devices {
            match dev.lock().await.get_device_info().await {
                DeviceType::Block(device) => {
                    if device.config.path_on_host == host_path {
                        return Some(device_id.to_string());
                    }
                }
                DeviceType::Vfio(device) => {
                    if device.config.host_path == host_path {
                        return Some(device_id.to_string());
                    }
                }
                DeviceType::VhostUserBlk(device) => {
                    if device.config.socket_path == host_path {
                        return Some(device_id.to_string());
                    }
                }
                DeviceType::Network(device) => {
                    if device.config.host_dev_name == host_path {
                        return Some(device_id.to_string());
                    }
                }
                DeviceType::ShareFs(device) => {
                    if device.config.host_shared_path == host_path {
                        return Some(device_id.to_string());
                    }
                }
                DeviceType::VhostUserNetwork(device) => {
                    if device.config.socket_path == host_path {
                        return Some(device_id.to_string());
                    }
                }
                DeviceType::HybridVsock(_)
                | DeviceType::Vsock(_)
                | DeviceType::Protection(_)
                | DeviceType::PortDevice(_) => {
                    continue;
                }
            }
        }

        None
    }

    fn get_dev_virt_path(
        &mut self,
        dev_type: &str,
        is_pmem: bool,
    ) -> Result<Option<(u64, String)>> {
        let virt_path = if dev_type == DEVICE_TYPE_BLOCK {
            let current_index = self.shared_info.declare_device_index(is_pmem)?;
            let drive_name = if is_pmem {
                format!("pmem{}", current_index)
            } else {
                get_virt_drive_name(current_index as i32)?
            };
            let virt_path_name = format!("/dev/{}", drive_name);
            Some((current_index, virt_path_name))
        } else {
            // only dev_type is block, otherwise, it's None.
            None
        };

        Ok(virt_path)
    }

    async fn new_device(&mut self, device_config: &DeviceConfig) -> Result<String> {
        // device ID must be generated by manager instead of device itself
        // in case of ID collision
        let device_id = self.new_device_id()?;
        let dev: ArcMutexDevice = match device_config {
            DeviceConfig::BlockCfg(config) => {
                // try to find the device, if found and just return id.
                if let Some(device_matched_id) = self.find_device(config.path_on_host.clone()).await
                {
                    return Ok(device_matched_id);
                }

                self.create_block_device(config, device_id.clone())
                    .await
                    .context("failed to create device")?
            }
            DeviceConfig::VfioCfg(config) => {
                let mut vfio_dev_config = config.clone();
                let dev_host_path = vfio_dev_config.host_path.clone();
                if let Some(device_matched_id) = self.find_device(dev_host_path).await {
                    return Ok(device_matched_id);
                }
                let virt_path = self.get_dev_virt_path(vfio_dev_config.dev_type.as_str(), false)?;
                vfio_dev_config.virt_path = virt_path;

                Arc::new(Mutex::new(VfioDevice::new(
                    device_id.clone(),
                    &vfio_dev_config,
                )?))
            }
            DeviceConfig::VhostUserBlkCfg(config) => {
                // try to find the device, found and just return id.
                if let Some(dev_id_matched) = self.find_device(config.socket_path.clone()).await {
                    info!(
                        sl!(),
                        "vhost blk device with path:{:?} found. just return device id: {:?}",
                        config.socket_path.clone(),
                        dev_id_matched
                    );

                    return Ok(dev_id_matched);
                }

                self.create_vhost_blk_device(config, device_id.clone())
                    .await
                    .context("failed to create vhost blk device")?
            }
            DeviceConfig::NetworkCfg(config) => {
                // try to find the device, found and just return id.
                let host_path = config.host_dev_name.as_str();
                if let Some(dev_id_matched) = self.find_device(host_path.to_owned()).await {
                    info!(
                        sl!(),
                        "network device with path:{:?} found. return network device id: {:?}",
                        host_path,
                        dev_id_matched
                    );

                    return Ok(dev_id_matched);
                }

                Arc::new(Mutex::new(NetworkDevice::new(device_id.clone(), config)))
            }
            DeviceConfig::VhostUserNetworkCfg(config) => {
                if let Some(dev_id) = self.find_device(config.socket_path.clone()).await {
                    info!(
                        sl!(),
                        "vhost-user-net device {} found, just return device id {}",
                        config.socket_path,
                        dev_id
                    );
                    return Ok(dev_id);
                }

                Arc::new(Mutex::new(VhostUserNetDevice::new(
                    device_id.clone(),
                    config.clone(),
                )))
            }
            DeviceConfig::HybridVsockCfg(hvconfig) => {
                // No need to do find device for hybrid vsock device.
                Arc::new(Mutex::new(HybridVsockDevice::new(&device_id, hvconfig)))
            }
            DeviceConfig::VsockCfg(vconfig) => {
                // No need to do find device for vsock device.
                Arc::new(Mutex::new(
                    VsockDevice::new(device_id.clone(), vconfig).await?,
                ))
            }
            DeviceConfig::ShareFsCfg(config) => {
                // Try to find the sharefs device. If found, just return matched device id.
                if let Some(device_id_matched) =
                    self.find_device(config.host_shared_path.clone()).await
                {
                    info!(
                        sl!(),
                        "share-fs device with path:{:?} found, device id: {:?}",
                        config.host_shared_path,
                        device_id_matched
                    );
                    return Ok(device_id_matched);
                }

                Arc::new(Mutex::new(ShareFsDevice::new(&device_id, config)))
            }
            DeviceConfig::ProtectionDevCfg(pconfig) => {
                // No need to do find device for protection device.
                Arc::new(Mutex::new(ProtectionDevice::new(
                    device_id.clone(),
                    pconfig,
                )))
            }
            DeviceConfig::PortDeviceCfg(config) => {
                Arc::new(Mutex::new(PCIePortDevice::new(&device_id, config)))
            }
        };

        // register device to devices
        self.devices.insert(device_id.clone(), dev.clone());

        Ok(device_id)
    }

    async fn create_vhost_blk_device(
        &mut self,
        config: &VhostUserConfig,
        device_id: String,
    ) -> Result<ArcMutexDevice> {
        // TODO virtio-scsi
        let mut vhu_blk_config = config.clone();

        match vhu_blk_config.driver_option.as_str() {
            // convert the block driver to kata type
            VIRTIO_BLOCK_MMIO => {
                vhu_blk_config.driver_option = KATA_MMIO_BLK_DEV_TYPE.to_string();
            }
            VIRTIO_BLOCK_PCI => {
                vhu_blk_config.driver_option = KATA_BLK_DEV_TYPE.to_string();
            }
            _ => {
                return Err(anyhow!(
                    "unsupported driver type {}",
                    vhu_blk_config.driver_option
                ));
            }
        };

        // generate block device index and virt path
        // safe here, Block device always has virt_path.
        if let Some(virt_path) = self.get_dev_virt_path(DEVICE_TYPE_BLOCK, false)? {
            vhu_blk_config.index = virt_path.0;
            vhu_blk_config.virt_path = virt_path.1;
        }

        Ok(Arc::new(Mutex::new(VhostUserBlkDevice::new(
            device_id,
            vhu_blk_config,
        ))))
    }

    async fn create_block_device(
        &mut self,
        config: &BlockConfig,
        device_id: String,
    ) -> Result<ArcMutexDevice> {
        let mut block_config = config.clone();
        let mut is_pmem = false;

        match block_config.driver_option.as_str() {
            // convert the block driver to kata type
            VIRTIO_BLOCK_MMIO => {
                block_config.driver_option = KATA_MMIO_BLK_DEV_TYPE.to_string();
            }
            VIRTIO_BLOCK_PCI => {
                block_config.driver_option = KATA_BLK_DEV_TYPE.to_string();
            }
            VIRTIO_BLOCK_CCW => {
                block_config.driver_option = KATA_CCW_DEV_TYPE.to_string();
            }
            VIRTIO_PMEM => {
                block_config.driver_option = KATA_NVDIMM_DEV_TYPE.to_string();
                is_pmem = true;
            }
            VIRTIO_SCSI => {
                block_config.driver_option = KATA_SCSI_DEV_TYPE.to_string();
            }
            _ => {
                return Err(anyhow!(
                    "unsupported driver type {}",
                    block_config.driver_option
                ));
            }
        };

        // generate virt path
        if let Some(virt_path) = self.get_dev_virt_path(DEVICE_TYPE_BLOCK, is_pmem)? {
            block_config.index = virt_path.0;
            block_config.virt_path = virt_path.1;
        }

        // if the path on host is empty, we need to get device host path from the device major and minor number
        // Otherwise, it might be rawfile based block device, the host path is already passed from the runtime,
        // so we don't need to do anything here.
        if block_config.path_on_host.is_empty() {
            block_config.path_on_host =
                get_host_path(DEVICE_TYPE_BLOCK, config.major, config.minor)
                    .context("failed to get host path")?;
        }

        Ok(Arc::new(Mutex::new(BlockDevice::new(
            device_id,
            block_config,
        ))))
    }

    // device ID must be generated by device manager instead of device itself
    // in case of ID collision
    fn new_device_id(&self) -> Result<String> {
        for _ in 0..5 {
            let rand_bytes = RandomBytes::new(8);
            let id = format!("{:x}", rand_bytes);

            // check collision in devices
            if !self.devices.contains_key(&id) {
                return Ok(id);
            }
        }

        Err(anyhow!("ID are exhausted"))
    }

    async fn try_update_device(&mut self, updated_config: &DeviceConfig) -> Result<()> {
        let device_id = match updated_config {
            DeviceConfig::ShareFsCfg(config) => {
                // Try to find the sharefs device.
                // If found, just return the matched device id, otherwise return an error.
                if let Some(device_id_matched) =
                    self.find_device(config.host_shared_path.clone()).await
                {
                    device_id_matched
                } else {
                    return Err(anyhow!(
                        "no matching device was found to do the update operation"
                    ));
                }
            }
            // TODO for other Device Type
            _ => {
                return Err(anyhow!("update device with unsupported device type"));
            }
        };

        // get the original device
        let target_device = self
            .get_device_info(&device_id)
            .await
            .context("get device failed")?;

        // update device with the updated configuration.
        let updated_device: ArcMutexDevice = match target_device {
            DeviceType::ShareFs(mut device) => {
                if let DeviceConfig::ShareFsCfg(config) = updated_config {
                    // update the mount_config.
                    device.config.mount_config = config.mount_config.clone();
                }
                Arc::new(Mutex::new(device))
            }
            _ => return Err(anyhow!("update unsupported device type")),
        };

        // do handle update
        if let Err(e) = updated_device
            .lock()
            .await
            .update(self.hypervisor.as_ref())
            .await
        {
            debug!(sl!(), "update device with device id: {:?}", &device_id);
            return Err(e);
        }

        // Finally, we update the Map in Device Manager
        self.devices.insert(device_id, updated_device);

        Ok(())
    }
}

// Many scenarios have similar steps when adding devices. so to reduce duplicated code,
// we should create a common method abstracted and use it in various scenarios.
// do_handle_device:
// (1) new_device with DeviceConfig and return device_id;
// (2) try_add_device with device_id and do really add device;
// (3) return device info of device's info;
pub async fn do_handle_device(
    d: &RwLock<DeviceManager>,
    dev_info: &DeviceConfig,
) -> Result<DeviceType> {
    let device_id = d
        .write()
        .await
        .new_device(dev_info)
        .await
        .context("failed to create device")?;

    d.write()
        .await
        .try_add_device(&device_id)
        .await
        .context("failed to add deivce")?;

    let device_info = d
        .read()
        .await
        .get_device_info(&device_id)
        .await
        .context("failed to get device info")?;

    Ok(device_info)
}

pub async fn do_update_device(
    d: &RwLock<DeviceManager>,
    updated_config: &DeviceConfig,
) -> Result<()> {
    d.write()
        .await
        .try_update_device(updated_config)
        .await
        .context("failed to update device")?;

    Ok(())
}

pub async fn get_block_device_info(d: &RwLock<DeviceManager>) -> BlockDeviceInfo {
    d.read().await.get_block_device_info().await
}

#[cfg(test)]
mod tests {
    use super::DeviceManager;
    use crate::{
        device::{device_manager::get_block_device_info, DeviceConfig, DeviceType},
        qemu::Qemu,
        BlockConfig, KATA_BLK_DEV_TYPE,
    };
    use anyhow::{anyhow, Context, Result};
    use kata_types::config::hypervisor::TopologyConfigInfo;
    use std::sync::Arc;
    use tests_utils::load_test_config;
    use tokio::sync::RwLock;

    async fn new_device_manager() -> Result<Arc<RwLock<DeviceManager>>> {
        let hypervisor_name: &str = "qemu";
        let toml_config = load_test_config(hypervisor_name.to_owned())?;
        let topo_config = TopologyConfigInfo::new(&toml_config);
        let hypervisor_config = toml_config
            .hypervisor
            .get(hypervisor_name)
            .ok_or_else(|| anyhow!("failed to get hypervisor for {}", &hypervisor_name))?;

        let hypervisor = Qemu::new();
        hypervisor
            .set_hypervisor_config(hypervisor_config.clone())
            .await;

        let dm = Arc::new(RwLock::new(
            DeviceManager::new(Arc::new(hypervisor), topo_config.as_ref())
                .await
                .context("device manager")?,
        ));

        Ok(dm)
    }

    #[actix_rt::test]
    async fn test_new_block_device() {
        let dm = new_device_manager().await;
        assert!(dm.is_ok());

        let d = dm.unwrap();
        let block_driver = get_block_device_info(&d).await.block_device_driver;
        let dev_info = DeviceConfig::BlockCfg(BlockConfig {
            path_on_host: "/dev/dddzzz".to_string(),
            driver_option: block_driver,
            ..Default::default()
        });
        let new_device_result = d.write().await.new_device(&dev_info).await;
        assert!(new_device_result.is_ok());

        let device_id = new_device_result.unwrap();
        let devices_info_result = d.read().await.get_device_info(&device_id).await;
        assert!(devices_info_result.is_ok());

        let device_info = devices_info_result.unwrap();
        if let DeviceType::Block(device) = device_info {
            assert_eq!(device.config.driver_option, KATA_BLK_DEV_TYPE);
        } else {
            assert_eq!(1, 0)
        }
    }
}<|MERGE_RESOLUTION|>--- conflicted
+++ resolved
@@ -117,17 +117,8 @@
         self.pcie_topology.clone()
     }
 
-<<<<<<< HEAD
-    async fn get_block_driver(&self) -> String {
-        self.hypervisor
-            .hypervisor_config()
-            .await
-            .blockdev_info
-            .block_device_driver
-=======
     async fn get_block_device_info(&self) -> BlockDeviceInfo {
         self.hypervisor.hypervisor_config().await.blockdev_info
->>>>>>> c0c833b3
     }
 
     async fn try_add_device(&mut self, device_id: &str) -> Result<()> {
