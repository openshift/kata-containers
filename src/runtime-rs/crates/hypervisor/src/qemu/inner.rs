--- conflicted
+++ resolved
@@ -645,8 +645,6 @@
 
                 return Ok(DeviceType::Block(block_device));
             }
-<<<<<<< HEAD
-=======
             DeviceType::Vfio(mut vfiodev) => {
                 // FIXME: the first one might not the true device we want to passthrough.
                 // The `multifunction=on` is temporarily unsupported.
@@ -666,7 +664,6 @@
 
                 return Ok(DeviceType::Vfio(vfiodev));
             }
->>>>>>> 5bfe362c
             _ => info!(sl!(), "hotplugging of {:#?} is unsupported", device),
         }
         Ok(device)
