--- conflicted
+++ resolved
@@ -683,30 +683,18 @@
                 qmp.hotplug_network_device(&netdev, &virtio_net_device)?
             }
             DeviceType::Block(mut block_device) => {
-<<<<<<< HEAD
-                block_device.config.pci_path = qmp
-                    .hotplug_block_device(
-                        &self.config.blockdev_info.block_device_driver,
-                        &block_device.device_id,
-                        &block_device.config.path_on_host,
-=======
                 let (pci_path, scsi_addr) = qmp
                     .hotplug_block_device(
                         &self.config.blockdev_info.block_device_driver,
                         block_device.config.index,
                         &block_device.config.path_on_host,
                         &block_device.config.blkdev_aio.to_string(),
->>>>>>> c0c833b3
                         block_device.config.is_direct,
                         block_device.config.is_readonly,
                         block_device.config.no_drop,
                     )
                     .context("hotplug block device")?;
 
-<<<<<<< HEAD
-                return Ok(DeviceType::Block(block_device));
-            }
-=======
                 if pci_path.is_some() {
                     block_device.config.pci_path = pci_path;
                 }
@@ -735,7 +723,6 @@
 
                 return Ok(DeviceType::Vfio(vfiodev));
             }
->>>>>>> c0c833b3
             _ => info!(sl!(), "hotplugging of {:#?} is unsupported", device),
         }
         Ok(device)
