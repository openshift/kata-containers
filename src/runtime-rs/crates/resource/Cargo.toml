--- conflicted
+++ resolved
@@ -17,11 +17,7 @@
 async-trait = { workspace = true }
 bitflags = "2.9.0"
 byte-unit = "5.1.6"
-<<<<<<< HEAD
-cgroups-rs = "0.3.2"
-=======
 cgroups-rs = { version = "0.4.0", features = ["oci"] }
->>>>>>> c0c833b3
 futures = "0.3.11"
 lazy_static = { workspace = true }
 libc = { workspace = true }
@@ -37,14 +33,11 @@
 tracing = { workspace = true }
 uuid = { version = "0.4", features = ["v4"] }
 oci-spec = { workspace = true }
-<<<<<<< HEAD
-=======
 inotify = "0.11.0"
 walkdir = "2.5.0"
 flate2 = { version = "1.0", features = ["zlib"] }
 tempfile = "3.19.1"
 hex = "0.4"
->>>>>>> c0c833b3
 
 ## Dependencies from `rust-netlink`
 netlink-packet-route = "0.22"
