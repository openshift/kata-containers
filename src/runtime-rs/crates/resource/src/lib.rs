--- conflicted
+++ resolved
@@ -40,10 +40,7 @@
     Vsock(VsockConfig),
     Protection(ProtectionDeviceConfig),
     PortDevice(PortDeviceConfig),
-<<<<<<< HEAD
-=======
     InitData(BlockConfig),
->>>>>>> 5bfe362c
 }
 
 #[derive(Debug, Clone, Copy, PartialEq)]
