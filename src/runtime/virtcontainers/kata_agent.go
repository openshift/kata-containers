--- conflicted
+++ resolved
@@ -2703,11 +2703,6 @@
 	return strings.HasPrefix(path.Base(s), "nydus-overlayfs")
 }
 
-<<<<<<< HEAD
-// HasErofsOptions checks if any of the options contain io.containerd.snapshotter.v1.erofs path
-func HasErofsOptions(options []string) bool {
-	for _, opt := range options {
-=======
 // IsErofsRootFS checks if any of the options contain io.containerd.snapshotter.v1.erofs path
 func IsErofsRootFS(root RootFs) bool {
 	// TODO: support containerd mount manager: https://github.com/containerd/containerd/issues/11303
@@ -2715,7 +2710,6 @@
 		return false
 	}
 	for _, opt := range root.Options {
->>>>>>> c0c833b3
 		if strings.Contains(opt, "io.containerd.snapshotter.v1.erofs") {
 			return true
 		}
@@ -2723,31 +2717,15 @@
 	return false
 }
 
-<<<<<<< HEAD
-func parseRootFsOptions(options []string) []string {
-=======
 func parseErofsRootFsOptions(options []string) []string {
->>>>>>> c0c833b3
 	lowerdirs := []string{}
 
 	for _, opt := range options {
 		if strings.HasPrefix(opt, "lowerdir=") {
 			lowerdirValue := strings.TrimPrefix(opt, "lowerdir=")
 
-<<<<<<< HEAD
-			paths := strings.Split(lowerdirValue, ":")
-
-			for _, path := range paths {
-				path = strings.TrimSuffix(path, "/fs")
-				lowerdirs = append(lowerdirs, path)
-			}
-		}
-	}
-
-=======
 			lowerdirs = append(lowerdirs, strings.Split(lowerdirValue, ":")...)
 		}
 	}
->>>>>>> c0c833b3
 	return lowerdirs
 }