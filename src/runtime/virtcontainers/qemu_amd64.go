//go:build linux

// Copyright (c) 2018 Intel Corporation
//
// SPDX-License-Identifier: Apache-2.0
//

package virtcontainers

import (
	"context"
	"fmt"
	"time"

	"github.com/kata-containers/kata-containers/src/runtime/virtcontainers/types"
	"github.com/pkg/errors"
	"github.com/sirupsen/logrus"

	"github.com/intel-go/cpuid"
	"github.com/kata-containers/kata-containers/src/runtime/pkg/device/config"
	govmmQemu "github.com/kata-containers/kata-containers/src/runtime/pkg/govmm/qemu"
)

type qemuAmd64 struct {
	// inherit from qemuArchBase, overwrite methods if needed
	qemuArchBase

	snpGuest bool

	vmFactory bool

	devLoadersCount uint32

	sgxEPCSize int64

	qgsPort uint32

	snpIdBlock string

	snpIdAuth string

	snpGuestPolicy *uint64
}

const (
	defaultQemuPath = "/usr/bin/qemu-system-x86_64"

	defaultQemuMachineType = QemuQ35

	defaultQemuMachineOptions = "accel=kvm"

	splitIrqChipMachineOptions = "accel=kvm,kernel_irqchip=split"

	qmpMigrationWaitTimeout = 5 * time.Second
)

var kernelParams = []Param{
	{"tsc", "reliable"},
	{"no_timer_check", ""},
	{"rcupdate.rcu_expedited", "1"},
	{"i8042.direct", "1"},
	{"i8042.dumbkbd", "1"},
	{"i8042.nopnp", "1"},
	{"i8042.noaux", "1"},
	{"noreplace-smp", ""},
	{"reboot", "k"},
	{"cryptomgr.notests", ""},
	{"net.ifnames", "0"},
	{"pci", "lastbus=0"},
}

var supportedQemuMachines = []govmmQemu.Machine{
	{
		Type:    QemuQ35,
		Options: defaultQemuMachineOptions,
	},
	{
		Type:    QemuMicrovm,
		Options: defaultQemuMachineOptions,
	},
}

func newQemuArch(config HypervisorConfig) (qemuArch, error) {
	machineType := config.HypervisorMachineType
	if machineType == "" {
		machineType = defaultQemuMachineType
	}

	var mp *govmmQemu.Machine
	for _, m := range supportedQemuMachines {
		if m.Type == machineType {
			mp = &m
			break
		}
	}
	if mp == nil {
		return nil, fmt.Errorf("unrecognised machinetype: %v", machineType)
	}

	factory := false
	if config.BootToBeTemplate || config.BootFromTemplate {
		factory = true
	}

	// IOMMU and Guest Protection require a split IRQ controller for handling interrupts
	// otherwise QEMU won't be able to create the kernel irqchip
	if config.IOMMU || config.ConfidentialGuest {
		mp.Options = splitIrqChipMachineOptions
	}

	if config.IOMMU {
		kernelParams = append(kernelParams,
			Param{"intel_iommu", "on"})
		kernelParams = append(kernelParams,
			Param{"iommu", "pt"})
	}

	q := &qemuAmd64{
		qemuArchBase: qemuArchBase{
			qemuMachine:          *mp,
			qemuExePath:          defaultQemuPath,
			memoryOffset:         config.MemOffset,
			kernelParamsNonDebug: kernelParamsNonDebug,
			kernelParamsDebug:    kernelParamsDebug,
			kernelParams:         kernelParams,
			disableNvdimm:        config.DisableImageNvdimm,
			dax:                  true,
			protection:           noneProtection,
			legacySerial:         config.LegacySerial,
		},
		vmFactory:      factory,
		snpGuest:       config.SevSnpGuest,
		qgsPort:        config.QgsPort,
		snpIdBlock:     config.SnpIdBlock,
		snpIdAuth:      config.SnpIdAuth,
		snpGuestPolicy: config.SnpGuestPolicy,
	}

	if config.ConfidentialGuest {
		if err := q.enableProtection(); err != nil {
			return nil, err
		}

		if !q.qemuArchBase.disableNvdimm {
			hvLogger.WithField("subsystem", "qemuAmd64").Warn("Nvdimm is not supported with confidential guest, disabling it.")
			q.qemuArchBase.disableNvdimm = true
		}
	}

	if config.SGXEPCSize != 0 {
		q.sgxEPCSize = config.SGXEPCSize
		if q.qemuMachine.Options != "" {
			q.qemuMachine.Options += ","
		}
		// qemu sandboxes will only support one EPC per sandbox
		// this is because there is only one annotation (sgx.intel.com/epc)
		// to specify the size of the EPC.
		q.qemuMachine.Options += "sgx-epc.0.memdev=epc0,sgx-epc.0.node=0"
	}

	if err := q.handleImagePath(config); err != nil {
		return nil, err
	}

	return q, nil
}

func (q *qemuAmd64) capabilities(hConfig HypervisorConfig) types.Capabilities {
	var caps types.Capabilities

	if q.qemuMachine.Type == QemuQ35 {
		caps.SetBlockDeviceHotplugSupport()
		caps.SetNetworkDeviceHotplugSupported()
	}

	caps.SetMultiQueueSupport()
	if hConfig.SharedFS != config.NoSharedFS {
		caps.SetFsSharingSupport()
	}

	return caps
}

func (q *qemuAmd64) bridges(number uint32) {
	q.Bridges = genericBridges(number, q.qemuMachine.Type)
}

func (q *qemuAmd64) cpuModel() string {
	var err error
	cpuModel := defaultCPUModel

	// Temporary until QEMU cpu model 'host' supports AMD SEV-SNP
	protection, err := availableGuestProtection()
	if err == nil {
		if protection == snpProtection && q.snpGuest {
			cpuModel = "EPYC-v4"
		}
	}

	return cpuModel
}

func (q *qemuAmd64) memoryTopology(memoryMb, hostMemoryMb uint64, slots uint8) govmmQemu.Memory {
	return genericMemoryTopology(memoryMb, hostMemoryMb, slots, q.memoryOffset)
}

// Is Memory Hotplug supported by this architecture/machine type combination?
func (q *qemuAmd64) supportGuestMemoryHotplug() bool {
	// true for all amd64 machine types except for microvm.
	if q.qemuMachine.Type == govmmQemu.MachineTypeMicrovm {
		return false
	}

	return q.protection == noneProtection
}

func (q *qemuAmd64) appendImage(ctx context.Context, devices []govmmQemu.Device, path string) ([]govmmQemu.Device, error) {
	if !q.disableNvdimm {
		return q.appendNvdimmImage(devices, path)
	}
	return q.appendBlockImage(ctx, devices, path)
}

// enable protection
func (q *qemuAmd64) enableProtection() error {
	var err error
	q.protection, err = availableGuestProtection()
	if err != nil {
		return err
	}
	// Configure SNP only if specified in config
	if q.protection == snpProtection && !q.snpGuest {
		q.protection = sevProtection
	}

	logger := hvLogger.WithFields(logrus.Fields{
		"subsystem":               "qemuAmd64",
		"machine":                 q.qemuMachine,
		"kernel-params-debug":     q.kernelParamsDebug,
		"kernel-params-non-debug": q.kernelParamsNonDebug,
		"kernel-params":           q.kernelParams,
	})

	switch q.protection {
	case tdxProtection:
		if q.qemuMachine.Options != "" {
			q.qemuMachine.Options += ","
		}
		q.qemuMachine.Options += "confidential-guest-support=tdx"
		logger.Info("Enabling TDX guest protection")
		return nil
	case sevProtection:
		if q.qemuMachine.Options != "" {
			q.qemuMachine.Options += ","
		}
		q.qemuMachine.Options += "confidential-guest-support=sev"
		logger.Info("Enabling SEV guest protection")
		return nil
	case snpProtection:
		if q.qemuMachine.Options != "" {
			q.qemuMachine.Options += ","
		}
		q.qemuMachine.Options += "confidential-guest-support=snp"
		logger.Info("Enabling SNP guest protection")
		return nil

	// TODO: Add support for other x86_64 technologies

	default:
		return fmt.Errorf("This system doesn't support Confidential Computing (Guest Protection)")
	}
}

// append protection device
func (q *qemuAmd64) appendProtectionDevice(devices []govmmQemu.Device, firmware, firmwareVolume string, initdataDigest []byte) ([]govmmQemu.Device, string, error) {
	if q.sgxEPCSize != 0 {
		devices = append(devices,
			govmmQemu.Object{
				Type:     govmmQemu.MemoryBackendEPC,
				ID:       "epc0",
				Prealloc: true,
				Size:     uint64(q.sgxEPCSize),
			})
	}

	switch q.protection {
	case tdxProtection:
		id := q.devLoadersCount
		q.devLoadersCount += 1
		return append(devices,
			govmmQemu.Object{
				Driver:         govmmQemu.Loader,
				Type:           govmmQemu.TDXGuest,
				QgsPort:        q.qgsPort,
				ID:             "tdx",
				DeviceID:       fmt.Sprintf("fd%d", id),
				Debug:          false,
				File:           firmware,
				FirmwareVolume: firmwareVolume,
				InitdataDigest: initdataDigest,
			}), "", nil
	case sevProtection:
		return append(devices,
			govmmQemu.Object{
				Type:            govmmQemu.SEVGuest,
				ID:              "sev",
				Debug:           false,
				File:            firmware,
				CBitPos:         cpuid.AMDMemEncrypt.CBitPosition,
				ReducedPhysBits: 1,
			}), "", nil
	case snpProtection:
		obj := govmmQemu.Object{
			Type:            govmmQemu.SNPGuest,
			ID:              "snp",
			Debug:           false,
			File:            firmware,
			CBitPos:         cpuid.AMDMemEncrypt.CBitPosition,
			ReducedPhysBits: 1,
			InitdataDigest:  initdataDigest,
<<<<<<< HEAD
=======
			SnpGuestPolicy:  q.snpGuestPolicy,
>>>>>>> c0c833b3
		}
		if q.snpIdBlock != "" && q.snpIdAuth != "" {
			obj.SnpIdBlock = q.snpIdBlock
			obj.SnpIdAuth = q.snpIdAuth
		} else if q.snpIdBlock != "" {
			return nil, "", errors.New("specifying SNP IDBlock without SNP IDAuth is not allowed")
		} else if q.snpIdAuth != "" {
			return nil, "", errors.New("specifying SNP IDAuth without SNP IDBlock is not allowed")
		}
		return append(devices, obj), "", nil
	case noneProtection:

		return devices, firmware, nil

	default:
		return devices, "", fmt.Errorf("Unsupported guest protection technology: %v", q.protection)
	}
}<|MERGE_RESOLUTION|>--- conflicted
+++ resolved
@@ -318,10 +318,7 @@
 			CBitPos:         cpuid.AMDMemEncrypt.CBitPosition,
 			ReducedPhysBits: 1,
 			InitdataDigest:  initdataDigest,
-<<<<<<< HEAD
-=======
 			SnpGuestPolicy:  q.snpGuestPolicy,
->>>>>>> c0c833b3
 		}
 		if q.snpIdBlock != "" && q.snpIdAuth != "" {
 			obj.SnpIdBlock = q.snpIdBlock
