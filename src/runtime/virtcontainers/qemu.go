--- conflicted
+++ resolved
@@ -9,10 +9,7 @@
 
 import (
 	"bufio"
-	"bytes"
-	"compress/gzip"
 	"context"
-	"encoding/binary"
 	"encoding/hex"
 	"encoding/json"
 	"fmt"
@@ -401,23 +398,6 @@
 	return sockets, nil
 }
 
-func (q *qemu) buildInitdataDevice(devices []govmmQemu.Device, InitdataImage string) []govmmQemu.Device {
-	device := govmmQemu.BlockDevice{
-		Driver:    govmmQemu.VirtioBlock,
-		Transport: govmmQemu.TransportPCI,
-		ID:        "initdata",
-		File:      InitdataImage,
-		SCSI:      false,
-		WCE:       false,
-		AIO:       govmmQemu.Threads,
-		Interface: "none",
-		Format:    "raw",
-	}
-
-	devices = append(devices, device)
-	return devices
-}
-
 func (q *qemu) buildDevices(ctx context.Context, kernelPath string) ([]govmmQemu.Device, *govmmQemu.IOThread, *govmmQemu.Kernel, error) {
 	var devices []govmmQemu.Device
 
@@ -564,94 +544,6 @@
 	}, nil
 }
 
-// prepareInitdataImage will create an image with a very simple layout
-//
-// There will be multiple sectors. The first 8 bytes are Magic number "initdata".
-// Then a "length" field of 8 bytes follows (unsigned int64).
-// Finally the gzipped initdata toml. The image will be padded to an
-// integer multiple of the sector size for alignment.
-//
-// offset 0                                8                    16
-// 0	  'i' 'n' 'i' 't' 'd' 'a' 't' 'a'  | gzip length in le  |
-// 16	  gzip(initdata toml) ...
-// (end of the last sector)  '\0' paddings
-func prepareInitdataImage(initdata string, imagePath string) error {
-	SectorSize := 512
-	var buf bytes.Buffer
-	gzipper := gzip.NewWriter(&buf)
-	defer gzipper.Close()
-
-	gzipper.Write([]byte(initdata))
-	err := gzipper.Close()
-	if err != nil {
-		return fmt.Errorf("failed to compress initdata: %v", err)
-	}
-
-	compressedInitdata := buf.Bytes()
-
-	compressedInitdataLength := len(compressedInitdata)
-	lengthBuffer := make([]byte, 8)
-	binary.LittleEndian.PutUint64(lengthBuffer, uint64(compressedInitdataLength))
-
-	paddingLength := (compressedInitdataLength+16+SectorSize-1)/SectorSize*SectorSize - (compressedInitdataLength + 16)
-	paddingBuffer := make([]byte, paddingLength)
-
-	file, err := os.OpenFile(imagePath, os.O_CREATE|os.O_RDWR, 0640)
-	if err != nil {
-		return fmt.Errorf("failed to create initdata image: %v", err)
-	}
-	defer file.Close()
-
-	_, err = file.Write([]byte("initdata"))
-	if err != nil {
-		return fmt.Errorf("failed to write magic number to initdata image: %v", err)
-	}
-
-	_, err = file.Write(lengthBuffer)
-	if err != nil {
-		return fmt.Errorf("failed to write data length to initdata image: %v", err)
-	}
-
-	_, err = file.Write([]byte(compressedInitdata))
-	if err != nil {
-		return fmt.Errorf("failed to write compressed initdata to initdata image: %v", err)
-	}
-
-	_, err = file.Write(paddingBuffer)
-	if err != nil {
-		return fmt.Errorf("failed to write compressed initdata to initdata image: %v", err)
-	}
-
-	return nil
-}
-
-func (q *qemu) prepareInitdataMount(config *HypervisorConfig) error {
-	if len(config.Initdata) == 0 {
-		q.Logger().Info("No initdata provided. Skip prepare initdata device")
-		return nil
-	}
-
-	q.Logger().Info("Start to prepare initdata")
-	initdataWorkdir := filepath.Join("/run/kata-containers/shared/initdata", q.id)
-	initdataImagePath := filepath.Join(initdataWorkdir, "data.img")
-
-	err := os.MkdirAll(initdataWorkdir, 0755)
-	if err != nil {
-		q.Logger().WithField("initdata", "create initdata image path").WithError(err)
-		return err
-	}
-
-	err = prepareInitdataImage(config.Initdata, initdataImagePath)
-	if err != nil {
-		q.Logger().WithField("initdata", "prepare initdata image").WithError(err)
-		return err
-	}
-
-	config.InitdataImage = initdataImagePath
-
-	return nil
-}
-
 // CreateVM is the Hypervisor VM creation implementation for govmmQemu.
 // This function is complex and there's not much to be done about it, unfortunately.
 //
@@ -667,11 +559,7 @@
 		return err
 	}
 
-<<<<<<< HEAD
-	if err := q.prepareInitdataMount(hypervisorConfig); err != nil {
-=======
 	if err := prepareInitdataMount(q.Logger(), q.id, hypervisorConfig); err != nil {
->>>>>>> c0c833b3
 		return err
 	}
 
@@ -774,11 +662,7 @@
 	}
 
 	if len(hypervisorConfig.Initdata) > 0 {
-<<<<<<< HEAD
-		devices = q.buildInitdataDevice(devices, hypervisorConfig.InitdataImage)
-=======
 		devices = q.arch.buildInitdataDevice(ctx, devices, hypervisorConfig.InitdataImage)
->>>>>>> c0c833b3
 	}
 
 	// some devices configuration may also change kernel params, make sure this is called afterwards
