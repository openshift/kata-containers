package md2man

import (
	"bufio"
	"bytes"
	"fmt"
	"io"
	"os"
	"strings"

	"github.com/russross/blackfriday/v2"
)

// roffRenderer implements the blackfriday.Renderer interface for creating
// roff format (manpages) from markdown text
type roffRenderer struct {
	listCounters []int
	firstHeader  bool
	listDepth    int
}

const (
	titleHeader       = ".TH "
	topLevelHeader    = "\n\n.SH "
	secondLevelHdr    = "\n.SH "
	otherHeader       = "\n.SS "
	crTag             = "\n"
	emphTag           = "\\fI"
	emphCloseTag      = "\\fP"
	strongTag         = "\\fB"
	strongCloseTag    = "\\fP"
	breakTag          = "\n.br\n"
	paraTag           = "\n.PP\n"
	hruleTag          = "\n.ti 0\n\\l'\\n(.lu'\n"
	linkTag           = "\n\\[la]"
	linkCloseTag      = "\\[ra]"
	codespanTag       = "\\fB"
	codespanCloseTag  = "\\fR"
	codeTag           = "\n.EX\n"
	codeCloseTag      = ".EE\n" // Do not prepend a newline character since code blocks, by definition, include a newline already (or at least as how blackfriday gives us on).
	quoteTag          = "\n.PP\n.RS\n"
	quoteCloseTag     = "\n.RE\n"
	listTag           = "\n.RS\n"
	listCloseTag      = ".RE\n"
	dtTag             = "\n.TP\n"
	dd2Tag            = "\n"
	tableStart        = "\n.TS\nallbox;\n"
	tableEnd          = ".TE\n"
	tableCellStart    = "T{\n"
<<<<<<< HEAD
	tableCellEnd      = "\nT}"
=======
	tableCellEnd      = "\nT}\n"
>>>>>>> c0c833b3
	tablePreprocessor = `'\" t`
)

// NewRoffRenderer creates a new blackfriday Renderer for generating roff documents
// from markdown
<<<<<<< HEAD
func NewRoffRenderer() *roffRenderer {
=======
func NewRoffRenderer() *roffRenderer { // nolint: golint
>>>>>>> c0c833b3
	return &roffRenderer{}
}

// GetExtensions returns the list of extensions used by this renderer implementation
func (*roffRenderer) GetExtensions() blackfriday.Extensions {
	return blackfriday.NoIntraEmphasis |
		blackfriday.Tables |
		blackfriday.FencedCode |
		blackfriday.SpaceHeadings |
		blackfriday.Footnotes |
		blackfriday.Titleblock |
		blackfriday.DefinitionLists
}

// RenderHeader handles outputting the header at document start
func (r *roffRenderer) RenderHeader(w io.Writer, ast *blackfriday.Node) {
	// We need to walk the tree to check if there are any tables.
	// If there are, we need to enable the roff table preprocessor.
	ast.Walk(func(node *blackfriday.Node, entering bool) blackfriday.WalkStatus {
		if node.Type == blackfriday.Table {
			out(w, tablePreprocessor+"\n")
			return blackfriday.Terminate
		}
		return blackfriday.GoToNext
	})

	// disable hyphenation
	out(w, ".nh\n")
}

// RenderFooter handles outputting the footer at the document end; the roff
// renderer has no footer information
func (r *roffRenderer) RenderFooter(w io.Writer, ast *blackfriday.Node) {
}

// RenderNode is called for each node in a markdown document; based on the node
// type the equivalent roff output is sent to the writer
func (r *roffRenderer) RenderNode(w io.Writer, node *blackfriday.Node, entering bool) blackfriday.WalkStatus {
	walkAction := blackfriday.GoToNext

	switch node.Type {
	case blackfriday.Text:
		// Special case: format the NAME section as required for proper whatis parsing.
		// Refer to the lexgrog(1) and groff_man(7) manual pages for details.
		if node.Parent != nil &&
			node.Parent.Type == blackfriday.Paragraph &&
			node.Parent.Prev != nil &&
			node.Parent.Prev.Type == blackfriday.Heading &&
			node.Parent.Prev.FirstChild != nil &&
			bytes.EqualFold(node.Parent.Prev.FirstChild.Literal, []byte("NAME")) {
			before, after, found := bytesCut(node.Literal, []byte(" - "))
			escapeSpecialChars(w, before)
			if found {
				out(w, ` \- `)
				escapeSpecialChars(w, after)
			}
		} else {
			escapeSpecialChars(w, node.Literal)
		}
	case blackfriday.Softbreak:
		out(w, crTag)
	case blackfriday.Hardbreak:
		out(w, breakTag)
	case blackfriday.Emph:
		if entering {
			out(w, emphTag)
		} else {
			out(w, emphCloseTag)
		}
	case blackfriday.Strong:
		if entering {
			out(w, strongTag)
		} else {
			out(w, strongCloseTag)
		}
	case blackfriday.Link:
		// Don't render the link text for automatic links, because this
		// will only duplicate the URL in the roff output.
		// See https://daringfireball.net/projects/markdown/syntax#autolink
		if !bytes.Equal(node.LinkData.Destination, node.FirstChild.Literal) {
			out(w, string(node.FirstChild.Literal))
		}
		// Hyphens in a link must be escaped to avoid word-wrap in the rendered man page.
		escapedLink := strings.ReplaceAll(string(node.LinkData.Destination), "-", "\\-")
		out(w, linkTag+escapedLink+linkCloseTag)
		walkAction = blackfriday.SkipChildren
	case blackfriday.Image:
		// ignore images
		walkAction = blackfriday.SkipChildren
	case blackfriday.Code:
		out(w, codespanTag)
		escapeSpecialChars(w, node.Literal)
		out(w, codespanCloseTag)
	case blackfriday.Document:
		break
	case blackfriday.Paragraph:
		if entering {
			if r.listDepth > 0 {
				// roff .PP markers break lists
				if node.Prev != nil { // continued paragraph
					if node.Prev.Type == blackfriday.List && node.Prev.ListFlags&blackfriday.ListTypeDefinition == 0 {
						out(w, ".IP\n")
					} else {
						out(w, crTag)
					}
				}
			} else if node.Prev != nil && node.Prev.Type == blackfriday.Heading {
				out(w, crTag)
			} else {
				out(w, paraTag)
			}
		} else {
			if node.Next == nil || node.Next.Type != blackfriday.List {
				out(w, crTag)
			}
		}
	case blackfriday.BlockQuote:
		if entering {
			out(w, quoteTag)
		} else {
			out(w, quoteCloseTag)
		}
	case blackfriday.Heading:
		r.handleHeading(w, node, entering)
	case blackfriday.HorizontalRule:
		out(w, hruleTag)
	case blackfriday.List:
		r.handleList(w, node, entering)
	case blackfriday.Item:
		r.handleItem(w, node, entering)
	case blackfriday.CodeBlock:
		out(w, codeTag)
		escapeSpecialChars(w, node.Literal)
		out(w, codeCloseTag)
	case blackfriday.Table:
		r.handleTable(w, node, entering)
	case blackfriday.TableHead:
	case blackfriday.TableBody:
	case blackfriday.TableRow:
		// no action as cell entries do all the nroff formatting
		return blackfriday.GoToNext
	case blackfriday.TableCell:
		r.handleTableCell(w, node, entering)
	case blackfriday.HTMLSpan:
		// ignore other HTML tags
	case blackfriday.HTMLBlock:
		if bytes.HasPrefix(node.Literal, []byte("<!--")) {
			break // ignore comments, no warning
		}
		fmt.Fprintln(os.Stderr, "WARNING: go-md2man does not handle node type "+node.Type.String())
	default:
		fmt.Fprintln(os.Stderr, "WARNING: go-md2man does not handle node type "+node.Type.String())
	}
	return walkAction
}

func (r *roffRenderer) handleHeading(w io.Writer, node *blackfriday.Node, entering bool) {
	if entering {
		switch node.Level {
		case 1:
			if !r.firstHeader {
				out(w, titleHeader)
				r.firstHeader = true
				break
			}
			out(w, topLevelHeader)
		case 2:
			out(w, secondLevelHdr)
		default:
			out(w, otherHeader)
		}
	}
}

func (r *roffRenderer) handleList(w io.Writer, node *blackfriday.Node, entering bool) {
	openTag := listTag
	closeTag := listCloseTag
	if (entering && r.listDepth == 0) || (!entering && r.listDepth == 1) {
		openTag = crTag
		closeTag = ""
	}
	if node.ListFlags&blackfriday.ListTypeDefinition != 0 {
		// tags for definition lists handled within Item node
		openTag = ""
		closeTag = ""
	}
	if entering {
		r.listDepth++
		if node.ListFlags&blackfriday.ListTypeOrdered != 0 {
			r.listCounters = append(r.listCounters, 1)
		}
		out(w, openTag)
	} else {
		if node.ListFlags&blackfriday.ListTypeOrdered != 0 {
			r.listCounters = r.listCounters[:len(r.listCounters)-1]
		}
		out(w, closeTag)
		r.listDepth--
	}
}

func (r *roffRenderer) handleItem(w io.Writer, node *blackfriday.Node, entering bool) {
	if entering {
		if node.ListFlags&blackfriday.ListTypeOrdered != 0 {
			out(w, fmt.Sprintf(".IP \"%3d.\" 5\n", r.listCounters[len(r.listCounters)-1]))
			r.listCounters[len(r.listCounters)-1]++
		} else if node.ListFlags&blackfriday.ListTypeTerm != 0 {
			// DT (definition term): line just before DD (see below).
			out(w, dtTag)
		} else if node.ListFlags&blackfriday.ListTypeDefinition != 0 {
			// DD (definition description): line that starts with ": ".
			//
			// We have to distinguish between the first DD and the
			// subsequent ones, as there should be no vertical
			// whitespace between the DT and the first DD.
			if node.Prev != nil && node.Prev.ListFlags&(blackfriday.ListTypeTerm|blackfriday.ListTypeDefinition) == blackfriday.ListTypeDefinition {
				if node.Prev.Type == blackfriday.Item &&
					node.Prev.LastChild != nil &&
					node.Prev.LastChild.Type == blackfriday.List &&
					node.Prev.LastChild.ListFlags&blackfriday.ListTypeDefinition == 0 {
					out(w, ".IP\n")
				} else {
					out(w, dd2Tag)
				}
			}
		} else {
			out(w, ".IP \\(bu 2\n")
		}
	}
}

func (r *roffRenderer) handleTable(w io.Writer, node *blackfriday.Node, entering bool) {
	if entering {
		out(w, tableStart)
		// call walker to count cells (and rows?) so format section can be produced
		columns := countColumns(node)
		out(w, strings.Repeat("l ", columns)+"\n")
		out(w, strings.Repeat("l ", columns)+".\n")
	} else {
		out(w, tableEnd)
	}
}

func (r *roffRenderer) handleTableCell(w io.Writer, node *blackfriday.Node, entering bool) {
	if entering {
		var start string
		if node.Prev != nil && node.Prev.Type == blackfriday.TableCell {
			start = "\t"
		}
		if node.IsHeader {
			start += strongTag
		} else if nodeLiteralSize(node) > 30 {
			start += tableCellStart
		}
		out(w, start)
	} else {
		var end string
		if node.IsHeader {
			end = strongCloseTag
		} else if nodeLiteralSize(node) > 30 {
			end = tableCellEnd
		}
		if node.Next == nil {
			// Last cell: need to carriage return if we are at the end of the header row.
			end += crTag
		}
		out(w, end)
	}
}

func nodeLiteralSize(node *blackfriday.Node) int {
	total := 0
	for n := node.FirstChild; n != nil; n = n.FirstChild {
		total += len(n.Literal)
	}
	return total
}

// because roff format requires knowing the column count before outputting any table
// data we need to walk a table tree and count the columns
func countColumns(node *blackfriday.Node) int {
	var columns int

	node.Walk(func(node *blackfriday.Node, entering bool) blackfriday.WalkStatus {
		switch node.Type {
		case blackfriday.TableRow:
			if !entering {
				return blackfriday.Terminate
			}
		case blackfriday.TableCell:
			if entering {
				columns++
			}
		default:
		}
		return blackfriday.GoToNext
	})
	return columns
}

func out(w io.Writer, output string) {
	io.WriteString(w, output) //nolint:errcheck
}

func escapeSpecialChars(w io.Writer, text []byte) {
	scanner := bufio.NewScanner(bytes.NewReader(text))

	// count the number of lines in the text
	// we need to know this to avoid adding a newline after the last line
	n := bytes.Count(text, []byte{'\n'})
	idx := 0

	for scanner.Scan() {
		dt := scanner.Bytes()
		if idx < n {
			idx++
			dt = append(dt, '\n')
		}
		escapeSpecialCharsLine(w, dt)
	}

	if err := scanner.Err(); err != nil {
		panic(err)
	}
}

func escapeSpecialCharsLine(w io.Writer, text []byte) {
	for i := 0; i < len(text); i++ {
		// escape initial apostrophe or period
		if len(text) >= 1 && (text[0] == '\'' || text[0] == '.') {
			out(w, "\\&")
		}

		// directly copy normal characters
		org := i

		for i < len(text) && text[i] != '\\' {
			i++
		}
		if i > org {
			w.Write(text[org:i]) //nolint:errcheck
		}

		// escape a character
		if i >= len(text) {
			break
		}

		w.Write([]byte{'\\', text[i]}) //nolint:errcheck
	}
}

// bytesCut is a copy of [bytes.Cut] to provide compatibility with go1.17
// and older. We can remove this once we drop support  for go1.17 and older.
func bytesCut(s, sep []byte) (before, after []byte, found bool) {
	if i := bytes.Index(s, sep); i >= 0 {
		return s[:i], s[i+len(sep):], true
	}
<<<<<<< HEAD
=======
}

// bytesCut is a copy of [bytes.Cut] to provide compatibility with go1.17
// and older. We can remove this once we drop support  for go1.17 and older.
func bytesCut(s, sep []byte) (before, after []byte, found bool) {
	if i := bytes.Index(s, sep); i >= 0 {
		return s[:i], s[i+len(sep):], true
	}
>>>>>>> c0c833b3
	return s, nil, false
}<|MERGE_RESOLUTION|>--- conflicted
+++ resolved
@@ -47,21 +47,13 @@
 	tableStart        = "\n.TS\nallbox;\n"
 	tableEnd          = ".TE\n"
 	tableCellStart    = "T{\n"
-<<<<<<< HEAD
-	tableCellEnd      = "\nT}"
-=======
 	tableCellEnd      = "\nT}\n"
->>>>>>> c0c833b3
 	tablePreprocessor = `'\" t`
 )
 
 // NewRoffRenderer creates a new blackfriday Renderer for generating roff documents
 // from markdown
-<<<<<<< HEAD
-func NewRoffRenderer() *roffRenderer {
-=======
 func NewRoffRenderer() *roffRenderer { // nolint: golint
->>>>>>> c0c833b3
 	return &roffRenderer{}
 }
 
@@ -324,8 +316,9 @@
 		} else if nodeLiteralSize(node) > 30 {
 			end = tableCellEnd
 		}
-		if node.Next == nil {
-			// Last cell: need to carriage return if we are at the end of the header row.
+		if node.Next == nil && end != tableCellEnd {
+			// Last cell: need to carriage return if we are at the end of the
+			// header row and content isn't wrapped in a "tablecell"
 			end += crTag
 		}
 		out(w, end)
@@ -363,7 +356,7 @@
 }
 
 func out(w io.Writer, output string) {
-	io.WriteString(w, output) //nolint:errcheck
+	io.WriteString(w, output) // nolint: errcheck
 }
 
 func escapeSpecialChars(w io.Writer, text []byte) {
@@ -402,7 +395,7 @@
 			i++
 		}
 		if i > org {
-			w.Write(text[org:i]) //nolint:errcheck
+			w.Write(text[org:i]) // nolint: errcheck
 		}
 
 		// escape a character
@@ -410,7 +403,7 @@
 			break
 		}
 
-		w.Write([]byte{'\\', text[i]}) //nolint:errcheck
+		w.Write([]byte{'\\', text[i]}) // nolint: errcheck
 	}
 }
 
@@ -420,16 +413,5 @@
 	if i := bytes.Index(s, sep); i >= 0 {
 		return s[:i], s[i+len(sep):], true
 	}
-<<<<<<< HEAD
-=======
-}
-
-// bytesCut is a copy of [bytes.Cut] to provide compatibility with go1.17
-// and older. We can remove this once we drop support  for go1.17 and older.
-func bytesCut(s, sep []byte) (before, after []byte, found bool) {
-	if i := bytes.Index(s, sep); i >= 0 {
-		return s[:i], s[i+len(sep):], true
-	}
->>>>>>> c0c833b3
 	return s, nil, false
 }