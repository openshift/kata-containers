--- conflicted
+++ resolved
@@ -55,11 +55,7 @@
 func (fs FS) GatherARPEntries() ([]ARPEntry, error) {
 	data, err := os.ReadFile(fs.proc.Path("net/arp"))
 	if err != nil {
-<<<<<<< HEAD
-		return nil, fmt.Errorf("%s: error reading arp %s: %w", ErrFileRead, fs.proc.Path("net/arp"), err)
-=======
 		return nil, fmt.Errorf("%w: error reading arp %s: %w", ErrFileRead, fs.proc.Path("net/arp"), err)
->>>>>>> c0c833b3
 	}
 
 	return parseARPEntries(data)
@@ -82,19 +78,11 @@
 		} else if width == expectedDataWidth {
 			entry, err := parseARPEntry(columns)
 			if err != nil {
-<<<<<<< HEAD
-				return []ARPEntry{}, fmt.Errorf("%s: Failed to parse ARP entry: %v: %w", ErrFileParse, entry, err)
-			}
-			entries = append(entries, entry)
-		} else {
-			return []ARPEntry{}, fmt.Errorf("%s: %d columns found, but expected %d: %w", ErrFileParse, width, expectedDataWidth, err)
-=======
 				return []ARPEntry{}, fmt.Errorf("%w: Failed to parse ARP entry: %v: %w", ErrFileParse, entry, err)
 			}
 			entries = append(entries, entry)
 		} else {
 			return []ARPEntry{}, fmt.Errorf("%w: %d columns found, but expected %d: %w", ErrFileParse, width, expectedDataWidth, err)
->>>>>>> c0c833b3
 		}
 
 	}
