// Copyright 2019 The Prometheus Authors
// Licensed under the Apache License, Version 2.0 (the "License");
// you may not use this file except in compliance with the License.
// You may obtain a copy of the License at
//
// http://www.apache.org/licenses/LICENSE-2.0
//
// Unless required by applicable law or agreed to in writing, software
// distributed under the License is distributed on an "AS IS" BASIS,
// WITHOUT WARRANTIES OR CONDITIONS OF ANY KIND, either express or implied.
// See the License for the specific language governing permissions and
// limitations under the License.

//go:build !windows
// +build !windows

package procfs

import (
	"bytes"
	"fmt"
	"os"
	"regexp"
	"strings"

	"github.com/prometheus/procfs/internal/util"
)

// Zoneinfo holds info parsed from /proc/zoneinfo.
type Zoneinfo struct {
	Node                       string
	Zone                       string
	NrFreePages                *int64
	Min                        *int64
	Low                        *int64
	High                       *int64
	Scanned                    *int64
	Spanned                    *int64
	Present                    *int64
	Managed                    *int64
	NrActiveAnon               *int64
	NrInactiveAnon             *int64
	NrIsolatedAnon             *int64
	NrAnonPages                *int64
	NrAnonTransparentHugepages *int64
	NrActiveFile               *int64
	NrInactiveFile             *int64
	NrIsolatedFile             *int64
	NrFilePages                *int64
	NrSlabReclaimable          *int64
	NrSlabUnreclaimable        *int64
	NrMlockStack               *int64
	NrKernelStack              *int64
	NrMapped                   *int64
	NrDirty                    *int64
	NrWriteback                *int64
	NrUnevictable              *int64
	NrShmem                    *int64
	NrDirtied                  *int64
	NrWritten                  *int64
	NumaHit                    *int64
	NumaMiss                   *int64
	NumaForeign                *int64
	NumaInterleave             *int64
	NumaLocal                  *int64
	NumaOther                  *int64
	Protection                 []*int64
}

var nodeZoneRE = regexp.MustCompile(`(\d+), zone\s+(\w+)`)

// Zoneinfo parses an zoneinfo-file (/proc/zoneinfo) and returns a slice of
// structs containing the relevant info.  More information available here:
// https://www.kernel.org/doc/Documentation/sysctl/vm.txt
func (fs FS) Zoneinfo() ([]Zoneinfo, error) {
	data, err := os.ReadFile(fs.proc.Path("zoneinfo"))
	if err != nil {
<<<<<<< HEAD
		return nil, fmt.Errorf("%s: error reading zoneinfo %q: %w", ErrFileRead, fs.proc.Path("zoneinfo"), err)
	}
	zoneinfo, err := parseZoneinfo(data)
	if err != nil {
		return nil, fmt.Errorf("%s: error parsing zoneinfo %q: %w", ErrFileParse, fs.proc.Path("zoneinfo"), err)
=======
		return nil, fmt.Errorf("%w: error reading zoneinfo %q: %w", ErrFileRead, fs.proc.Path("zoneinfo"), err)
	}
	zoneinfo, err := parseZoneinfo(data)
	if err != nil {
		return nil, fmt.Errorf("%w: error parsing zoneinfo %q: %w", ErrFileParse, fs.proc.Path("zoneinfo"), err)
>>>>>>> c0c833b3
	}
	return zoneinfo, nil
}

func parseZoneinfo(zoneinfoData []byte) ([]Zoneinfo, error) {

	zoneinfo := []Zoneinfo{}

	zoneinfoBlocks := bytes.Split(zoneinfoData, []byte("\nNode"))
	for _, block := range zoneinfoBlocks {
		var zoneinfoElement Zoneinfo
		lines := strings.Split(string(block), "\n")
		for _, line := range lines {

			if nodeZone := nodeZoneRE.FindStringSubmatch(line); nodeZone != nil {
				zoneinfoElement.Node = nodeZone[1]
				zoneinfoElement.Zone = nodeZone[2]
				continue
			}
			if strings.HasPrefix(strings.TrimSpace(line), "per-node stats") {
				continue
			}
			parts := strings.Fields(strings.TrimSpace(line))
			if len(parts) < 2 {
				continue
			}
			vp := util.NewValueParser(parts[1])
			switch parts[0] {
			case "nr_free_pages":
				zoneinfoElement.NrFreePages = vp.PInt64()
			case "min":
				zoneinfoElement.Min = vp.PInt64()
			case "low":
				zoneinfoElement.Low = vp.PInt64()
			case "high":
				zoneinfoElement.High = vp.PInt64()
			case "scanned":
				zoneinfoElement.Scanned = vp.PInt64()
			case "spanned":
				zoneinfoElement.Spanned = vp.PInt64()
			case "present":
				zoneinfoElement.Present = vp.PInt64()
			case "managed":
				zoneinfoElement.Managed = vp.PInt64()
			case "nr_active_anon":
				zoneinfoElement.NrActiveAnon = vp.PInt64()
			case "nr_inactive_anon":
				zoneinfoElement.NrInactiveAnon = vp.PInt64()
			case "nr_isolated_anon":
				zoneinfoElement.NrIsolatedAnon = vp.PInt64()
			case "nr_anon_pages":
				zoneinfoElement.NrAnonPages = vp.PInt64()
			case "nr_anon_transparent_hugepages":
				zoneinfoElement.NrAnonTransparentHugepages = vp.PInt64()
			case "nr_active_file":
				zoneinfoElement.NrActiveFile = vp.PInt64()
			case "nr_inactive_file":
				zoneinfoElement.NrInactiveFile = vp.PInt64()
			case "nr_isolated_file":
				zoneinfoElement.NrIsolatedFile = vp.PInt64()
			case "nr_file_pages":
				zoneinfoElement.NrFilePages = vp.PInt64()
			case "nr_slab_reclaimable":
				zoneinfoElement.NrSlabReclaimable = vp.PInt64()
			case "nr_slab_unreclaimable":
				zoneinfoElement.NrSlabUnreclaimable = vp.PInt64()
			case "nr_mlock_stack":
				zoneinfoElement.NrMlockStack = vp.PInt64()
			case "nr_kernel_stack":
				zoneinfoElement.NrKernelStack = vp.PInt64()
			case "nr_mapped":
				zoneinfoElement.NrMapped = vp.PInt64()
			case "nr_dirty":
				zoneinfoElement.NrDirty = vp.PInt64()
			case "nr_writeback":
				zoneinfoElement.NrWriteback = vp.PInt64()
			case "nr_unevictable":
				zoneinfoElement.NrUnevictable = vp.PInt64()
			case "nr_shmem":
				zoneinfoElement.NrShmem = vp.PInt64()
			case "nr_dirtied":
				zoneinfoElement.NrDirtied = vp.PInt64()
			case "nr_written":
				zoneinfoElement.NrWritten = vp.PInt64()
			case "numa_hit":
				zoneinfoElement.NumaHit = vp.PInt64()
			case "numa_miss":
				zoneinfoElement.NumaMiss = vp.PInt64()
			case "numa_foreign":
				zoneinfoElement.NumaForeign = vp.PInt64()
			case "numa_interleave":
				zoneinfoElement.NumaInterleave = vp.PInt64()
			case "numa_local":
				zoneinfoElement.NumaLocal = vp.PInt64()
			case "numa_other":
				zoneinfoElement.NumaOther = vp.PInt64()
			case "protection:":
				protectionParts := strings.Split(line, ":")
				protectionValues := strings.Replace(protectionParts[1], "(", "", 1)
				protectionValues = strings.Replace(protectionValues, ")", "", 1)
				protectionValues = strings.TrimSpace(protectionValues)
				protectionStringMap := strings.Split(protectionValues, ", ")
				val, err := util.ParsePInt64s(protectionStringMap)
				if err == nil {
					zoneinfoElement.Protection = val
				}
			}

		}

		zoneinfo = append(zoneinfo, zoneinfoElement)
	}
	return zoneinfo, nil
}<|MERGE_RESOLUTION|>--- conflicted
+++ resolved
@@ -75,19 +75,11 @@
 func (fs FS) Zoneinfo() ([]Zoneinfo, error) {
 	data, err := os.ReadFile(fs.proc.Path("zoneinfo"))
 	if err != nil {
-<<<<<<< HEAD
-		return nil, fmt.Errorf("%s: error reading zoneinfo %q: %w", ErrFileRead, fs.proc.Path("zoneinfo"), err)
-	}
-	zoneinfo, err := parseZoneinfo(data)
-	if err != nil {
-		return nil, fmt.Errorf("%s: error parsing zoneinfo %q: %w", ErrFileParse, fs.proc.Path("zoneinfo"), err)
-=======
 		return nil, fmt.Errorf("%w: error reading zoneinfo %q: %w", ErrFileRead, fs.proc.Path("zoneinfo"), err)
 	}
 	zoneinfo, err := parseZoneinfo(data)
 	if err != nil {
 		return nil, fmt.Errorf("%w: error parsing zoneinfo %q: %w", ErrFileParse, fs.proc.Path("zoneinfo"), err)
->>>>>>> c0c833b3
 	}
 	return zoneinfo, nil
 }
