--- conflicted
+++ resolved
@@ -3,12 +3,9 @@
   enable:
   - errcheck
   - godot
-<<<<<<< HEAD
-=======
   - gosimple
   - govet
   - ineffassign
->>>>>>> c0c833b3
   - misspell
   - revive
   - staticcheck
