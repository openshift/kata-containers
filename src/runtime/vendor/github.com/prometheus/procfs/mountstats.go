// Copyright 2018 The Prometheus Authors
// Licensed under the Apache License, Version 2.0 (the "License");
// you may not use this file except in compliance with the License.
// You may obtain a copy of the License at
//
// http://www.apache.org/licenses/LICENSE-2.0
//
// Unless required by applicable law or agreed to in writing, software
// distributed under the License is distributed on an "AS IS" BASIS,
// WITHOUT WARRANTIES OR CONDITIONS OF ANY KIND, either express or implied.
// See the License for the specific language governing permissions and
// limitations under the License.

package procfs

// While implementing parsing of /proc/[pid]/mountstats, this blog was used
// heavily as a reference:
//   https://utcc.utoronto.ca/~cks/space/blog/linux/NFSMountstatsIndex
//
// Special thanks to Chris Siebenmann for all of his posts explaining the
// various statistics available for NFS.

import (
	"bufio"
	"fmt"
	"io"
	"strconv"
	"strings"
	"time"
)

// Constants shared between multiple functions.
const (
	deviceEntryLen = 8

	fieldBytesLen  = 8
	fieldEventsLen = 27

	statVersion10 = "1.0"
	statVersion11 = "1.1"

	fieldTransport10TCPLen = 10
	fieldTransport10UDPLen = 7

	fieldTransport11TCPLen = 13
	fieldTransport11UDPLen = 10

	// kernel version >= 4.14 MaxLen
	// See: https://elixir.bootlin.com/linux/v6.4.8/source/net/sunrpc/xprtrdma/xprt_rdma.h#L393
	fieldTransport11RDMAMaxLen = 28

	// kernel version <= 4.2 MinLen
	// See: https://elixir.bootlin.com/linux/v4.2.8/source/net/sunrpc/xprtrdma/xprt_rdma.h#L331
	fieldTransport11RDMAMinLen = 20
)

// A Mount is a device mount parsed from /proc/[pid]/mountstats.
type Mount struct {
	// Name of the device.
	Device string
	// The mount point of the device.
	Mount string
	// The filesystem type used by the device.
	Type string
	// If available additional statistics related to this Mount.
	// Use a type assertion to determine if additional statistics are available.
	Stats MountStats
}

// A MountStats is a type which contains detailed statistics for a specific
// type of Mount.
type MountStats interface {
	mountStats()
}

// A MountStatsNFS is a MountStats implementation for NFSv3 and v4 mounts.
type MountStatsNFS struct {
	// The version of statistics provided.
	StatVersion string
	// The mount options of the NFS mount.
	Opts map[string]string
	// The age of the NFS mount.
	Age time.Duration
	// Statistics related to byte counters for various operations.
	Bytes NFSBytesStats
	// Statistics related to various NFS event occurrences.
	Events NFSEventsStats
	// Statistics broken down by filesystem operation.
	Operations []NFSOperationStats
	// Statistics about the NFS RPC transport.
	Transport []NFSTransportStats
}

// mountStats implements MountStats.
func (m MountStatsNFS) mountStats() {}

// A NFSBytesStats contains statistics about the number of bytes read and written
// by an NFS client to and from an NFS server.
type NFSBytesStats struct {
	// Number of bytes read using the read() syscall.
	Read uint64
	// Number of bytes written using the write() syscall.
	Write uint64
	// Number of bytes read using the read() syscall in O_DIRECT mode.
	DirectRead uint64
	// Number of bytes written using the write() syscall in O_DIRECT mode.
	DirectWrite uint64
	// Number of bytes read from the NFS server, in total.
	ReadTotal uint64
	// Number of bytes written to the NFS server, in total.
	WriteTotal uint64
	// Number of pages read directly via mmap()'d files.
	ReadPages uint64
	// Number of pages written directly via mmap()'d files.
	WritePages uint64
}

// A NFSEventsStats contains statistics about NFS event occurrences.
type NFSEventsStats struct {
	// Number of times cached inode attributes are re-validated from the server.
	InodeRevalidate uint64
	// Number of times cached dentry nodes are re-validated from the server.
	DnodeRevalidate uint64
	// Number of times an inode cache is cleared.
	DataInvalidate uint64
	// Number of times cached inode attributes are invalidated.
	AttributeInvalidate uint64
	// Number of times files or directories have been open()'d.
	VFSOpen uint64
	// Number of times a directory lookup has occurred.
	VFSLookup uint64
	// Number of times permissions have been checked.
	VFSAccess uint64
	// Number of updates (and potential writes) to pages.
	VFSUpdatePage uint64
	// Number of pages read directly via mmap()'d files.
	VFSReadPage uint64
	// Number of times a group of pages have been read.
	VFSReadPages uint64
	// Number of pages written directly via mmap()'d files.
	VFSWritePage uint64
	// Number of times a group of pages have been written.
	VFSWritePages uint64
	// Number of times directory entries have been read with getdents().
	VFSGetdents uint64
	// Number of times attributes have been set on inodes.
	VFSSetattr uint64
	// Number of pending writes that have been forcefully flushed to the server.
	VFSFlush uint64
	// Number of times fsync() has been called on directories and files.
	VFSFsync uint64
	// Number of times locking has been attempted on a file.
	VFSLock uint64
	// Number of times files have been closed and released.
	VFSFileRelease uint64
	// Unknown.  Possibly unused.
	CongestionWait uint64
	// Number of times files have been truncated.
	Truncation uint64
	// Number of times a file has been grown due to writes beyond its existing end.
	WriteExtension uint64
	// Number of times a file was removed while still open by another process.
	SillyRename uint64
	// Number of times the NFS server gave less data than expected while reading.
	ShortRead uint64
	// Number of times the NFS server wrote less data than expected while writing.
	ShortWrite uint64
	// Number of times the NFS server indicated EJUKEBOX; retrieving data from
	// offline storage.
	JukeboxDelay uint64
	// Number of NFS v4.1+ pNFS reads.
	PNFSRead uint64
	// Number of NFS v4.1+ pNFS writes.
	PNFSWrite uint64
}

// A NFSOperationStats contains statistics for a single operation.
type NFSOperationStats struct {
	// The name of the operation.
	Operation string
	// Number of requests performed for this operation.
	Requests uint64
	// Number of times an actual RPC request has been transmitted for this operation.
	Transmissions uint64
	// Number of times a request has had a major timeout.
	MajorTimeouts uint64
	// Number of bytes sent for this operation, including RPC headers and payload.
	BytesSent uint64
	// Number of bytes received for this operation, including RPC headers and payload.
	BytesReceived uint64
	// Duration all requests spent queued for transmission before they were sent.
	CumulativeQueueMilliseconds uint64
	// Duration it took to get a reply back after the request was transmitted.
	CumulativeTotalResponseMilliseconds uint64
	// Duration from when a request was enqueued to when it was completely handled.
	CumulativeTotalRequestMilliseconds uint64
	// The count of operations that complete with tk_status < 0.  These statuses usually indicate error conditions.
	Errors uint64
}

// A NFSTransportStats contains statistics for the NFS mount RPC requests and
// responses.
type NFSTransportStats struct {
	// The transport protocol used for the NFS mount.
	Protocol string
	// The local port used for the NFS mount.
	Port uint64
	// Number of times the client has had to establish a connection from scratch
	// to the NFS server.
	Bind uint64
	// Number of times the client has made a TCP connection to the NFS server.
	Connect uint64
	// Duration (in jiffies, a kernel internal unit of time) the NFS mount has
	// spent waiting for connections to the server to be established.
	ConnectIdleTime uint64
	// Duration since the NFS mount last saw any RPC traffic.
	IdleTimeSeconds uint64
	// Number of RPC requests for this mount sent to the NFS server.
	Sends uint64
	// Number of RPC responses for this mount received from the NFS server.
	Receives uint64
	// Number of times the NFS server sent a response with a transaction ID
	// unknown to this client.
	BadTransactionIDs uint64
	// A running counter, incremented on each request as the current difference
	// ebetween sends and receives.
	CumulativeActiveRequests uint64
	// A running counter, incremented on each request by the current backlog
	// queue size.
	CumulativeBacklog uint64

	// Stats below only available with stat version 1.1.

	// Maximum number of simultaneously active RPC requests ever used.
	MaximumRPCSlotsUsed uint64
	// A running counter, incremented on each request as the current size of the
	// sending queue.
	CumulativeSendingQueue uint64
	// A running counter, incremented on each request as the current size of the
	// pending queue.
	CumulativePendingQueue uint64

	// Stats below only available with stat version 1.1.
	// Transport over RDMA

	// accessed when sending a call
	ReadChunkCount   uint64
	WriteChunkCount  uint64
	ReplyChunkCount  uint64
	TotalRdmaRequest uint64

	// rarely accessed error counters
	PullupCopyCount      uint64
	HardwayRegisterCount uint64
	FailedMarshalCount   uint64
	BadReplyCount        uint64
	MrsRecovered         uint64
	MrsOrphaned          uint64
	MrsAllocated         uint64
	EmptySendctxQ        uint64

	// accessed when receiving a reply
	TotalRdmaReply    uint64
	FixupCopyCount    uint64
	ReplyWaitsForSend uint64
	LocalInvNeeded    uint64
	NomsgCallCount    uint64
	BcallCount        uint64
}

// parseMountStats parses a /proc/[pid]/mountstats file and returns a slice
// of Mount structures containing detailed information about each mount.
// If available, statistics for each mount are parsed as well.
func parseMountStats(r io.Reader) ([]*Mount, error) {
	const (
		device            = "device"
		statVersionPrefix = "statvers="

		nfs3Type = "nfs"
		nfs4Type = "nfs4"
	)

	var mounts []*Mount

	s := bufio.NewScanner(r)
	for s.Scan() {
		// Only look for device entries in this function
		ss := strings.Fields(string(s.Bytes()))
		if len(ss) == 0 || ss[0] != device {
			continue
		}

		m, err := parseMount(ss)
		if err != nil {
			return nil, err
		}

		// Does this mount also possess statistics information?
		if len(ss) > deviceEntryLen {
			// Only NFSv3 and v4 are supported for parsing statistics
			if m.Type != nfs3Type && m.Type != nfs4Type {
				return nil, fmt.Errorf("%w: Cannot parse MountStats for %q", ErrFileParse, m.Type)
			}

			statVersion := strings.TrimPrefix(ss[8], statVersionPrefix)

			stats, err := parseMountStatsNFS(s, statVersion)
			if err != nil {
				return nil, err
			}

			m.Stats = stats
		}

		mounts = append(mounts, m)
	}

	return mounts, s.Err()
}

// parseMount parses an entry in /proc/[pid]/mountstats in the format:
//
//	device [device] mounted on [mount] with fstype [type]
func parseMount(ss []string) (*Mount, error) {
	if len(ss) < deviceEntryLen {
		return nil, fmt.Errorf("%w: Invalid device %q", ErrFileParse, ss)
	}

	// Check for specific words appearing at specific indices to ensure
	// the format is consistent with what we expect
	format := []struct {
		i int
		s string
	}{
		{i: 0, s: "device"},
		{i: 2, s: "mounted"},
		{i: 3, s: "on"},
		{i: 5, s: "with"},
		{i: 6, s: "fstype"},
	}

	for _, f := range format {
		if ss[f.i] != f.s {
			return nil, fmt.Errorf("%w: Invalid device %q", ErrFileParse, ss)
		}
	}

	return &Mount{
		Device: ss[1],
		Mount:  ss[4],
		Type:   ss[7],
	}, nil
}

// parseMountStatsNFS parses a MountStatsNFS by scanning additional information
// related to NFS statistics.
func parseMountStatsNFS(s *bufio.Scanner, statVersion string) (*MountStatsNFS, error) {
	// Field indicators for parsing specific types of data
	const (
		fieldOpts       = "opts:"
		fieldAge        = "age:"
		fieldBytes      = "bytes:"
		fieldEvents     = "events:"
		fieldPerOpStats = "per-op"
		fieldTransport  = "xprt:"
	)

	stats := &MountStatsNFS{
		StatVersion: statVersion,
	}

	for s.Scan() {
		ss := strings.Fields(string(s.Bytes()))
		if len(ss) == 0 {
			break
		}

		switch ss[0] {
		case fieldOpts:
			if len(ss) < 2 {
				return nil, fmt.Errorf("%w: Incomplete information for NFS stats: %v", ErrFileParse, ss)
			}
			if stats.Opts == nil {
				stats.Opts = map[string]string{}
			}
			for _, opt := range strings.Split(ss[1], ",") {
				split := strings.Split(opt, "=")
				if len(split) == 2 {
					stats.Opts[split[0]] = split[1]
				} else {
					stats.Opts[opt] = ""
				}
			}
		case fieldAge:
			if len(ss) < 2 {
				return nil, fmt.Errorf("%w: Incomplete information for NFS stats: %v", ErrFileParse, ss)
			}
			// Age integer is in seconds
			d, err := time.ParseDuration(ss[1] + "s")
			if err != nil {
				return nil, err
			}

			stats.Age = d
		case fieldBytes:
			if len(ss) < 2 {
				return nil, fmt.Errorf("%w: Incomplete information for NFS stats: %v", ErrFileParse, ss)
			}
			bstats, err := parseNFSBytesStats(ss[1:])
			if err != nil {
				return nil, err
			}

			stats.Bytes = *bstats
		case fieldEvents:
			if len(ss) < 2 {
				return nil, fmt.Errorf("%w: Incomplete information for NFS events: %v", ErrFileParse, ss)
			}
			estats, err := parseNFSEventsStats(ss[1:])
			if err != nil {
				return nil, err
			}

			stats.Events = *estats
		case fieldTransport:
			if len(ss) < 3 {
				return nil, fmt.Errorf("%w: Incomplete information for NFS transport stats: %v", ErrFileParse, ss)
			}

			tstats, err := parseNFSTransportStats(ss[1:], statVersion)
			if err != nil {
				return nil, err
			}

			stats.Transport = append(stats.Transport, *tstats)
		}

		// When encountering "per-operation statistics", we must break this
		// loop and parse them separately to ensure we can terminate parsing
		// before reaching another device entry; hence why this 'if' statement
		// is not just another switch case
		if ss[0] == fieldPerOpStats {
			break
		}
	}

	if err := s.Err(); err != nil {
		return nil, err
	}

	// NFS per-operation stats appear last before the next device entry
	perOpStats, err := parseNFSOperationStats(s)
	if err != nil {
		return nil, err
	}

	stats.Operations = perOpStats

	return stats, nil
}

// parseNFSBytesStats parses a NFSBytesStats line using an input set of
// integer fields.
func parseNFSBytesStats(ss []string) (*NFSBytesStats, error) {
	if len(ss) != fieldBytesLen {
		return nil, fmt.Errorf("%w: Invalid NFS bytes stats: %v", ErrFileParse, ss)
	}

	ns := make([]uint64, 0, fieldBytesLen)
	for _, s := range ss {
		n, err := strconv.ParseUint(s, 10, 64)
		if err != nil {
			return nil, err
		}

		ns = append(ns, n)
	}

	return &NFSBytesStats{
		Read:        ns[0],
		Write:       ns[1],
		DirectRead:  ns[2],
		DirectWrite: ns[3],
		ReadTotal:   ns[4],
		WriteTotal:  ns[5],
		ReadPages:   ns[6],
		WritePages:  ns[7],
	}, nil
}

// parseNFSEventsStats parses a NFSEventsStats line using an input set of
// integer fields.
func parseNFSEventsStats(ss []string) (*NFSEventsStats, error) {
	if len(ss) != fieldEventsLen {
		return nil, fmt.Errorf("%w: invalid NFS events stats: %v", ErrFileParse, ss)
	}

	ns := make([]uint64, 0, fieldEventsLen)
	for _, s := range ss {
		n, err := strconv.ParseUint(s, 10, 64)
		if err != nil {
			return nil, err
		}

		ns = append(ns, n)
	}

	return &NFSEventsStats{
		InodeRevalidate:     ns[0],
		DnodeRevalidate:     ns[1],
		DataInvalidate:      ns[2],
		AttributeInvalidate: ns[3],
		VFSOpen:             ns[4],
		VFSLookup:           ns[5],
		VFSAccess:           ns[6],
		VFSUpdatePage:       ns[7],
		VFSReadPage:         ns[8],
		VFSReadPages:        ns[9],
		VFSWritePage:        ns[10],
		VFSWritePages:       ns[11],
		VFSGetdents:         ns[12],
		VFSSetattr:          ns[13],
		VFSFlush:            ns[14],
		VFSFsync:            ns[15],
		VFSLock:             ns[16],
		VFSFileRelease:      ns[17],
		CongestionWait:      ns[18],
		Truncation:          ns[19],
		WriteExtension:      ns[20],
		SillyRename:         ns[21],
		ShortRead:           ns[22],
		ShortWrite:          ns[23],
		JukeboxDelay:        ns[24],
		PNFSRead:            ns[25],
		PNFSWrite:           ns[26],
	}, nil
}

// parseNFSOperationStats parses a slice of NFSOperationStats by scanning
// additional information about per-operation statistics until an empty
// line is reached.
func parseNFSOperationStats(s *bufio.Scanner) ([]NFSOperationStats, error) {
	const (
		// Minimum number of expected fields in each per-operation statistics set
		minFields = 9
	)

	var ops []NFSOperationStats

	for s.Scan() {
		ss := strings.Fields(string(s.Bytes()))
		if len(ss) == 0 {
			// Must break when reading a blank line after per-operation stats to
			// enable top-level function to parse the next device entry
			break
		}

		if len(ss) < minFields {
			return nil, fmt.Errorf("%w: invalid NFS per-operations stats: %v", ErrFileParse, ss)
		}

		// Skip string operation name for integers
		ns := make([]uint64, 0, minFields-1)
		for _, st := range ss[1:] {
			n, err := strconv.ParseUint(st, 10, 64)
			if err != nil {
				return nil, err
			}

			ns = append(ns, n)
		}
		opStats := NFSOperationStats{
			Operation:                           strings.TrimSuffix(ss[0], ":"),
			Requests:                            ns[0],
			Transmissions:                       ns[1],
			MajorTimeouts:                       ns[2],
			BytesSent:                           ns[3],
			BytesReceived:                       ns[4],
			CumulativeQueueMilliseconds:         ns[5],
			CumulativeTotalResponseMilliseconds: ns[6],
			CumulativeTotalRequestMilliseconds:  ns[7],
		}

		if len(ns) > 8 {
			opStats.Errors = ns[8]
		}

		ops = append(ops, opStats)
	}

	return ops, s.Err()
}

// parseNFSTransportStats parses a NFSTransportStats line using an input set of
// integer fields matched to a specific stats version.
func parseNFSTransportStats(ss []string, statVersion string) (*NFSTransportStats, error) {
	// Extract the protocol field. It is the only string value in the line
	protocol := ss[0]
	ss = ss[1:]

	switch statVersion {
	case statVersion10:
		var expectedLength int
		if protocol == "tcp" {
			expectedLength = fieldTransport10TCPLen
		} else if protocol == "udp" {
			expectedLength = fieldTransport10UDPLen
		} else {
			return nil, fmt.Errorf("%w: Invalid NFS protocol \"%s\" in stats 1.0 statement: %v", ErrFileParse, protocol, ss)
		}
		if len(ss) != expectedLength {
			return nil, fmt.Errorf("%w: Invalid NFS transport stats 1.0 statement: %v", ErrFileParse, ss)
		}
	case statVersion11:
		var expectedLength int
		if protocol == "tcp" {
			expectedLength = fieldTransport11TCPLen
		} else if protocol == "udp" {
			expectedLength = fieldTransport11UDPLen
		} else if protocol == "rdma" {
			expectedLength = fieldTransport11RDMAMinLen
		} else {
			return nil, fmt.Errorf("%w: invalid NFS protocol \"%s\" in stats 1.1 statement: %v", ErrFileParse, protocol, ss)
		}
		if (len(ss) != expectedLength && (protocol == "tcp" || protocol == "udp")) ||
			(protocol == "rdma" && len(ss) < expectedLength) {
			return nil, fmt.Errorf("%w: invalid NFS transport stats 1.1 statement: %v, protocol: %v", ErrFileParse, ss, protocol)
		}
	default:
<<<<<<< HEAD
		return nil, fmt.Errorf("%s: Unrecognized NFS transport stats version: %q, protocol: %v", ErrFileParse, statVersion, protocol)
=======
		return nil, fmt.Errorf("%w: Unrecognized NFS transport stats version: %q, protocol: %v", ErrFileParse, statVersion, protocol)
>>>>>>> c0c833b3
	}

	// Allocate enough for v1.1 stats since zero value for v1.1 stats will be okay
	// in a v1.0 response. Since the stat length is bigger for TCP stats, we use
	// the TCP length here.
	//
	// Note: slice length must be set to length of v1.1 stats to avoid a panic when
	// only v1.0 stats are present.
	// See: https://github.com/prometheus/node_exporter/issues/571.
	//
	// Note: NFS Over RDMA slice length is fieldTransport11RDMAMaxLen
	ns := make([]uint64, fieldTransport11RDMAMaxLen+3)
	for i, s := range ss {
		n, err := strconv.ParseUint(s, 10, 64)
		if err != nil {
			return nil, err
		}

		ns[i] = n
	}

	// The fields differ depending on the transport protocol (TCP or UDP)
	// From https://utcc.utoronto.ca/%7Ecks/space/blog/linux/NFSMountstatsXprt
	//
	// For the udp RPC transport there is no connection count, connect idle time,
	// or idle time (fields #3, #4, and #5); all other fields are the same. So
	// we set them to 0 here.
	if protocol == "udp" {
		ns = append(ns[:2], append(make([]uint64, 3), ns[2:]...)...)
	} else if protocol == "tcp" {
		ns = append(ns[:fieldTransport11TCPLen], make([]uint64, fieldTransport11RDMAMaxLen-fieldTransport11TCPLen+3)...)
	} else if protocol == "rdma" {
		ns = append(ns[:fieldTransport10TCPLen], append(make([]uint64, 3), ns[fieldTransport10TCPLen:]...)...)
	}

	return &NFSTransportStats{
		// NFS xprt over tcp or udp
		Protocol:                 protocol,
		Port:                     ns[0],
		Bind:                     ns[1],
		Connect:                  ns[2],
		ConnectIdleTime:          ns[3],
		IdleTimeSeconds:          ns[4],
		Sends:                    ns[5],
		Receives:                 ns[6],
		BadTransactionIDs:        ns[7],
		CumulativeActiveRequests: ns[8],
		CumulativeBacklog:        ns[9],

		// NFS xprt over tcp or udp
		// And statVersion 1.1
		MaximumRPCSlotsUsed:    ns[10],
		CumulativeSendingQueue: ns[11],
		CumulativePendingQueue: ns[12],

		// NFS xprt over rdma
		// And stat Version 1.1
		ReadChunkCount:       ns[13],
		WriteChunkCount:      ns[14],
		ReplyChunkCount:      ns[15],
		TotalRdmaRequest:     ns[16],
		PullupCopyCount:      ns[17],
		HardwayRegisterCount: ns[18],
		FailedMarshalCount:   ns[19],
		BadReplyCount:        ns[20],
		MrsRecovered:         ns[21],
		MrsOrphaned:          ns[22],
		MrsAllocated:         ns[23],
		EmptySendctxQ:        ns[24],
		TotalRdmaReply:       ns[25],
		FixupCopyCount:       ns[26],
		ReplyWaitsForSend:    ns[27],
		LocalInvNeeded:       ns[28],
		NomsgCallCount:       ns[29],
		BcallCount:           ns[30],
	}, nil
}<|MERGE_RESOLUTION|>--- conflicted
+++ resolved
@@ -627,11 +627,7 @@
 			return nil, fmt.Errorf("%w: invalid NFS transport stats 1.1 statement: %v, protocol: %v", ErrFileParse, ss, protocol)
 		}
 	default:
-<<<<<<< HEAD
-		return nil, fmt.Errorf("%s: Unrecognized NFS transport stats version: %q, protocol: %v", ErrFileParse, statVersion, protocol)
-=======
 		return nil, fmt.Errorf("%w: Unrecognized NFS transport stats version: %q, protocol: %v", ErrFileParse, statVersion, protocol)
->>>>>>> c0c833b3
 	}
 
 	// Allocate enough for v1.1 stats since zero value for v1.1 stats will be okay
