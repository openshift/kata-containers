--- conflicted
+++ resolved
@@ -111,11 +111,7 @@
 
 	names, err := d.Readdirnames(-1)
 	if err != nil {
-<<<<<<< HEAD
-		return Procs{}, fmt.Errorf("%s: Cannot read file: %v: %w", ErrFileRead, names, err)
-=======
 		return Procs{}, fmt.Errorf("%w: Cannot read file: %v: %w", ErrFileRead, names, err)
->>>>>>> c0c833b3
 	}
 
 	p := Procs{}
@@ -216,11 +212,7 @@
 	for i, n := range names {
 		fd, err := strconv.ParseInt(n, 10, 32)
 		if err != nil {
-<<<<<<< HEAD
-			return nil, fmt.Errorf("%s: Cannot parse line: %v: %w", ErrFileParse, i, err)
-=======
 			return nil, fmt.Errorf("%w: Cannot parse line: %v: %w", ErrFileParse, i, err)
->>>>>>> c0c833b3
 		}
 		fds[i] = uintptr(fd)
 	}
@@ -305,11 +297,7 @@
 
 	names, err := d.Readdirnames(-1)
 	if err != nil {
-<<<<<<< HEAD
-		return nil, fmt.Errorf("%s: Cannot read file: %v: %w", ErrFileRead, names, err)
-=======
 		return nil, fmt.Errorf("%w: Cannot read file: %v: %w", ErrFileRead, names, err)
->>>>>>> c0c833b3
 	}
 
 	return names, nil
