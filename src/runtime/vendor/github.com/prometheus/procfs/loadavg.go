// Copyright 2019 The Prometheus Authors
// Licensed under the Apache License, Version 2.0 (the "License");
// you may not use this file except in compliance with the License.
// You may obtain a copy of the License at
//
// http://www.apache.org/licenses/LICENSE-2.0
//
// Unless required by applicable law or agreed to in writing, software
// distributed under the License is distributed on an "AS IS" BASIS,
// WITHOUT WARRANTIES OR CONDITIONS OF ANY KIND, either express or implied.
// See the License for the specific language governing permissions and
// limitations under the License.

package procfs

import (
	"fmt"
	"strconv"
	"strings"

	"github.com/prometheus/procfs/internal/util"
)

// LoadAvg represents an entry in /proc/loadavg.
type LoadAvg struct {
	Load1  float64
	Load5  float64
	Load15 float64
}

// LoadAvg returns loadavg from /proc.
func (fs FS) LoadAvg() (*LoadAvg, error) {
	path := fs.proc.Path("loadavg")

	data, err := util.ReadFileNoStat(path)
	if err != nil {
		return nil, err
	}
	return parseLoad(data)
}

// Parse /proc loadavg and return 1m, 5m and 15m.
func parseLoad(loadavgBytes []byte) (*LoadAvg, error) {
	loads := make([]float64, 3)
	parts := strings.Fields(string(loadavgBytes))
	if len(parts) < 3 {
		return nil, fmt.Errorf("%w: Malformed line %q", ErrFileParse, string(loadavgBytes))
	}

	var err error
	for i, load := range parts[0:3] {
		loads[i], err = strconv.ParseFloat(load, 64)
		if err != nil {
<<<<<<< HEAD
			return nil, fmt.Errorf("%s: Cannot parse load: %f: %w", ErrFileParse, loads[i], err)
=======
			return nil, fmt.Errorf("%w: Cannot parse load: %f: %w", ErrFileParse, loads[i], err)
>>>>>>> c0c833b3
		}
	}
	return &LoadAvg{
		Load1:  loads[0],
		Load5:  loads[1],
		Load15: loads[2],
	}, nil
}<|MERGE_RESOLUTION|>--- conflicted
+++ resolved
@@ -51,11 +51,7 @@
 	for i, load := range parts[0:3] {
 		loads[i], err = strconv.ParseFloat(load, 64)
 		if err != nil {
-<<<<<<< HEAD
-			return nil, fmt.Errorf("%s: Cannot parse load: %f: %w", ErrFileParse, loads[i], err)
-=======
 			return nil, fmt.Errorf("%w: Cannot parse load: %f: %w", ErrFileParse, loads[i], err)
->>>>>>> c0c833b3
 		}
 	}
 	return &LoadAvg{
