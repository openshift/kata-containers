--- conflicted
+++ resolved
@@ -64,11 +64,7 @@
 
 	entries, err := parseSoftnet(bytes.NewReader(b))
 	if err != nil {
-<<<<<<< HEAD
-		return nil, fmt.Errorf("%s: /proc/net/softnet_stat: %w", ErrFileParse, err)
-=======
 		return nil, fmt.Errorf("%w: /proc/net/softnet_stat: %w", ErrFileParse, err)
->>>>>>> c0c833b3
 	}
 
 	return entries, nil
