--- conflicted
+++ resolved
@@ -236,11 +236,7 @@
 
 	m, err := parseFscacheinfo(bytes.NewReader(b))
 	if err != nil {
-<<<<<<< HEAD
-		return Fscacheinfo{}, fmt.Errorf("%s: Cannot parse %v: %w", ErrFileParse, m, err)
-=======
 		return Fscacheinfo{}, fmt.Errorf("%w: Cannot parse %v: %w", ErrFileParse, m, err)
->>>>>>> c0c833b3
 	}
 
 	return *m, nil
@@ -249,11 +245,7 @@
 func setFSCacheFields(fields []string, setFields ...*uint64) error {
 	var err error
 	if len(fields) < len(setFields) {
-<<<<<<< HEAD
-		return fmt.Errorf("%s: Expected %d, but got %d: %w", ErrFileParse, len(setFields), len(fields), err)
-=======
 		return fmt.Errorf("%w: Expected %d, but got %d: %w", ErrFileParse, len(setFields), len(fields), err)
->>>>>>> c0c833b3
 	}
 
 	for i := range setFields {
