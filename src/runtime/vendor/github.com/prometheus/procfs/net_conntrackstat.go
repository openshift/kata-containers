// Copyright 2020 The Prometheus Authors
// Licensed under the Apache License, Version 2.0 (the "License");
// you may not use this file except in compliance with the License.
// You may obtain a copy of the License at
//
// http://www.apache.org/licenses/LICENSE-2.0
//
// Unless required by applicable law or agreed to in writing, software
// distributed under the License is distributed on an "AS IS" BASIS,
// WITHOUT WARRANTIES OR CONDITIONS OF ANY KIND, either express or implied.
// See the License for the specific language governing permissions and
// limitations under the License.

package procfs

import (
	"bufio"
	"bytes"
	"fmt"
	"io"
	"strings"

	"github.com/prometheus/procfs/internal/util"
)

// A ConntrackStatEntry represents one line from net/stat/nf_conntrack
// and contains netfilter conntrack statistics at one CPU core.
type ConntrackStatEntry struct {
	Entries       uint64
	Searched      uint64
	Found         uint64
	New           uint64
	Invalid       uint64
	Ignore        uint64
	Delete        uint64
	DeleteList    uint64
	Insert        uint64
	InsertFailed  uint64
	Drop          uint64
	EarlyDrop     uint64
	SearchRestart uint64
}

// ConntrackStat retrieves netfilter's conntrack statistics, split by CPU cores.
func (fs FS) ConntrackStat() ([]ConntrackStatEntry, error) {
	return readConntrackStat(fs.proc.Path("net", "stat", "nf_conntrack"))
}

// Parses a slice of ConntrackStatEntries from the given filepath.
func readConntrackStat(path string) ([]ConntrackStatEntry, error) {
	// This file is small and can be read with one syscall.
	b, err := util.ReadFileNoStat(path)
	if err != nil {
		// Do not wrap this error so the caller can detect os.IsNotExist and
		// similar conditions.
		return nil, err
	}

	stat, err := parseConntrackStat(bytes.NewReader(b))
	if err != nil {
<<<<<<< HEAD
		return nil, fmt.Errorf("%s: Cannot read file: %v: %w", ErrFileRead, path, err)
=======
		return nil, fmt.Errorf("%w: Cannot read file: %v: %w", ErrFileRead, path, err)
>>>>>>> c0c833b3
	}

	return stat, nil
}

// Reads the contents of a conntrack statistics file and parses a slice of ConntrackStatEntries.
func parseConntrackStat(r io.Reader) ([]ConntrackStatEntry, error) {
	var entries []ConntrackStatEntry

	scanner := bufio.NewScanner(r)
	scanner.Scan()
	for scanner.Scan() {
		fields := strings.Fields(scanner.Text())
		conntrackEntry, err := parseConntrackStatEntry(fields)
		if err != nil {
			return nil, err
		}
		entries = append(entries, *conntrackEntry)
	}

	return entries, nil
}

// Parses a ConntrackStatEntry from given array of fields.
func parseConntrackStatEntry(fields []string) (*ConntrackStatEntry, error) {
	entries, err := util.ParseHexUint64s(fields)
	if err != nil {
<<<<<<< HEAD
		return nil, fmt.Errorf("%s: Cannot parse entry: %d: %w", ErrFileParse, entries, err)
=======
		return nil, fmt.Errorf("%w: Cannot parse entry: %d: %w", ErrFileParse, entries, err)
>>>>>>> c0c833b3
	}
	numEntries := len(entries)
	if numEntries < 16 || numEntries > 17 {
		return nil,
			fmt.Errorf("%w: invalid conntrackstat entry, invalid number of fields: %d", ErrFileParse, numEntries)
	}

	stats := &ConntrackStatEntry{
		Entries:      *entries[0],
		Searched:     *entries[1],
		Found:        *entries[2],
		New:          *entries[3],
		Invalid:      *entries[4],
		Ignore:       *entries[5],
		Delete:       *entries[6],
		DeleteList:   *entries[7],
		Insert:       *entries[8],
		InsertFailed: *entries[9],
		Drop:         *entries[10],
		EarlyDrop:    *entries[11],
	}

	// Ignore missing search_restart on Linux < 2.6.35.
	if numEntries == 17 {
		stats.SearchRestart = *entries[16]
	}

	return stats, nil
}<|MERGE_RESOLUTION|>--- conflicted
+++ resolved
@@ -58,11 +58,7 @@
 
 	stat, err := parseConntrackStat(bytes.NewReader(b))
 	if err != nil {
-<<<<<<< HEAD
-		return nil, fmt.Errorf("%s: Cannot read file: %v: %w", ErrFileRead, path, err)
-=======
 		return nil, fmt.Errorf("%w: Cannot read file: %v: %w", ErrFileRead, path, err)
->>>>>>> c0c833b3
 	}
 
 	return stat, nil
@@ -90,11 +86,7 @@
 func parseConntrackStatEntry(fields []string) (*ConntrackStatEntry, error) {
 	entries, err := util.ParseHexUint64s(fields)
 	if err != nil {
-<<<<<<< HEAD
-		return nil, fmt.Errorf("%s: Cannot parse entry: %d: %w", ErrFileParse, entries, err)
-=======
 		return nil, fmt.Errorf("%w: Cannot parse entry: %d: %w", ErrFileParse, entries, err)
->>>>>>> c0c833b3
 	}
 	numEntries := len(entries)
 	if numEntries < 16 || numEntries > 17 {
