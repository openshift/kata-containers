--- conflicted
+++ resolved
@@ -74,17 +74,6 @@
 
 	swap.Size, err = strconv.Atoi(swapFields[2])
 	if err != nil {
-<<<<<<< HEAD
-		return nil, fmt.Errorf("%s: invalid swap size: %s: %w", ErrFileParse, swapFields[2], err)
-	}
-	swap.Used, err = strconv.Atoi(swapFields[3])
-	if err != nil {
-		return nil, fmt.Errorf("%s: invalid swap used: %s: %w", ErrFileParse, swapFields[3], err)
-	}
-	swap.Priority, err = strconv.Atoi(swapFields[4])
-	if err != nil {
-		return nil, fmt.Errorf("%s: invalid swap priority: %s: %w", ErrFileParse, swapFields[4], err)
-=======
 		return nil, fmt.Errorf("%w: invalid swap size: %s: %w", ErrFileParse, swapFields[2], err)
 	}
 	swap.Used, err = strconv.Atoi(swapFields[3])
@@ -94,7 +83,6 @@
 	swap.Priority, err = strconv.Atoi(swapFields[4])
 	if err != nil {
 		return nil, fmt.Errorf("%w: invalid swap priority: %s: %w", ErrFileParse, swapFields[4], err)
->>>>>>> c0c833b3
 	}
 
 	return swap, nil
