// Copyright 2019 The Prometheus Authors
// Licensed under the Apache License, Version 2.0 (the "License");
// you may not use this file except in compliance with the License.
// You may obtain a copy of the License at
//
// http://www.apache.org/licenses/LICENSE-2.0
//
// Unless required by applicable law or agreed to in writing, software
// distributed under the License is distributed on an "AS IS" BASIS,
// WITHOUT WARRANTIES OR CONDITIONS OF ANY KIND, either express or implied.
// See the License for the specific language governing permissions and
// limitations under the License.

package procfs

import (
	"bufio"
	"bytes"
	"fmt"
	"io"
	"strings"

	"github.com/prometheus/procfs/internal/util"
)

// Crypto holds info parsed from /proc/crypto.
type Crypto struct {
	Alignmask   *uint64
	Async       bool
	Blocksize   *uint64
	Chunksize   *uint64
	Ctxsize     *uint64
	Digestsize  *uint64
	Driver      string
	Geniv       string
	Internal    string
	Ivsize      *uint64
	Maxauthsize *uint64
	MaxKeysize  *uint64
	MinKeysize  *uint64
	Module      string
	Name        string
	Priority    *int64
	Refcnt      *int64
	Seedsize    *uint64
	Selftest    string
	Type        string
	Walksize    *uint64
}

// Crypto parses an crypto-file (/proc/crypto) and returns a slice of
// structs containing the relevant info.  More information available here:
// https://kernel.readthedocs.io/en/sphinx-samples/crypto-API.html
func (fs FS) Crypto() ([]Crypto, error) {
	path := fs.proc.Path("crypto")
	b, err := util.ReadFileNoStat(path)
	if err != nil {
<<<<<<< HEAD
		return nil, fmt.Errorf("%s: Cannot read file %v: %w", ErrFileRead, b, err)
=======
		return nil, fmt.Errorf("%w: Cannot read file %v: %w", ErrFileRead, b, err)
>>>>>>> c0c833b3

	}

	crypto, err := parseCrypto(bytes.NewReader(b))
	if err != nil {
<<<<<<< HEAD
		return nil, fmt.Errorf("%s: Cannot parse %v: %w", ErrFileParse, crypto, err)
=======
		return nil, fmt.Errorf("%w: Cannot parse %v: %w", ErrFileParse, crypto, err)
>>>>>>> c0c833b3
	}

	return crypto, nil
}

// parseCrypto parses a /proc/crypto stream into Crypto elements.
func parseCrypto(r io.Reader) ([]Crypto, error) {
	var out []Crypto

	s := bufio.NewScanner(r)
	for s.Scan() {
		text := s.Text()
		switch {
		case strings.HasPrefix(text, "name"):
			// Each crypto element begins with its name.
			out = append(out, Crypto{})
		case text == "":
			continue
		}

		kv := strings.Split(text, ":")
		if len(kv) != 2 {
<<<<<<< HEAD
			return nil, fmt.Errorf("%w: Cannot parae line: %q", ErrFileParse, text)
=======
			return nil, fmt.Errorf("%w: Cannot parse line: %q", ErrFileParse, text)
>>>>>>> c0c833b3
		}

		k := strings.TrimSpace(kv[0])
		v := strings.TrimSpace(kv[1])

		// Parse the key/value pair into the currently focused element.
		c := &out[len(out)-1]
		if err := c.parseKV(k, v); err != nil {
			return nil, err
		}
	}

	if err := s.Err(); err != nil {
		return nil, err
	}

	return out, nil
}

// parseKV parses a key/value pair into the appropriate field of c.
func (c *Crypto) parseKV(k, v string) error {
	vp := util.NewValueParser(v)

	switch k {
	case "async":
		// Interpret literal yes as true.
		c.Async = v == "yes"
	case "blocksize":
		c.Blocksize = vp.PUInt64()
	case "chunksize":
		c.Chunksize = vp.PUInt64()
	case "digestsize":
		c.Digestsize = vp.PUInt64()
	case "driver":
		c.Driver = v
	case "geniv":
		c.Geniv = v
	case "internal":
		c.Internal = v
	case "ivsize":
		c.Ivsize = vp.PUInt64()
	case "maxauthsize":
		c.Maxauthsize = vp.PUInt64()
	case "max keysize":
		c.MaxKeysize = vp.PUInt64()
	case "min keysize":
		c.MinKeysize = vp.PUInt64()
	case "module":
		c.Module = v
	case "name":
		c.Name = v
	case "priority":
		c.Priority = vp.PInt64()
	case "refcnt":
		c.Refcnt = vp.PInt64()
	case "seedsize":
		c.Seedsize = vp.PUInt64()
	case "selftest":
		c.Selftest = v
	case "type":
		c.Type = v
	case "walksize":
		c.Walksize = vp.PUInt64()
	}

	return vp.Err()
}<|MERGE_RESOLUTION|>--- conflicted
+++ resolved
@@ -55,21 +55,13 @@
 	path := fs.proc.Path("crypto")
 	b, err := util.ReadFileNoStat(path)
 	if err != nil {
-<<<<<<< HEAD
-		return nil, fmt.Errorf("%s: Cannot read file %v: %w", ErrFileRead, b, err)
-=======
 		return nil, fmt.Errorf("%w: Cannot read file %v: %w", ErrFileRead, b, err)
->>>>>>> c0c833b3
 
 	}
 
 	crypto, err := parseCrypto(bytes.NewReader(b))
 	if err != nil {
-<<<<<<< HEAD
-		return nil, fmt.Errorf("%s: Cannot parse %v: %w", ErrFileParse, crypto, err)
-=======
 		return nil, fmt.Errorf("%w: Cannot parse %v: %w", ErrFileParse, crypto, err)
->>>>>>> c0c833b3
 	}
 
 	return crypto, nil
@@ -92,11 +84,7 @@
 
 		kv := strings.Split(text, ":")
 		if len(kv) != 2 {
-<<<<<<< HEAD
-			return nil, fmt.Errorf("%w: Cannot parae line: %q", ErrFileParse, text)
-=======
 			return nil, fmt.Errorf("%w: Cannot parse line: %q", ErrFileParse, text)
->>>>>>> c0c833b3
 		}
 
 		k := strings.TrimSpace(kv[0])
