--- conflicted
+++ resolved
@@ -69,11 +69,7 @@
 
 	stat, err := parseSockstat(bytes.NewReader(b))
 	if err != nil {
-<<<<<<< HEAD
-		return nil, fmt.Errorf("%s: sockstats from %q: %w", ErrFileRead, name, err)
-=======
 		return nil, fmt.Errorf("%w: sockstats from %q: %w", ErrFileRead, name, err)
->>>>>>> c0c833b3
 	}
 
 	return stat, nil
@@ -93,11 +89,7 @@
 		// The remaining fields are key/value pairs.
 		kvs, err := parseSockstatKVs(fields[1:])
 		if err != nil {
-<<<<<<< HEAD
-			return nil, fmt.Errorf("%s: sockstat key/value pairs from %q: %w", ErrFileParse, s.Text(), err)
-=======
 			return nil, fmt.Errorf("%w: sockstat key/value pairs from %q: %w", ErrFileParse, s.Text(), err)
->>>>>>> c0c833b3
 		}
 
 		// The first field is the protocol. We must trim its colon suffix.
