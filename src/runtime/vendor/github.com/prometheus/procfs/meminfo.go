// Copyright 2019 The Prometheus Authors
// Licensed under the Apache License, Version 2.0 (the "License");
// you may not use this file except in compliance with the License.
// You may obtain a copy of the License at
//
// http://www.apache.org/licenses/LICENSE-2.0
//
// Unless required by applicable law or agreed to in writing, software
// distributed under the License is distributed on an "AS IS" BASIS,
// WITHOUT WARRANTIES OR CONDITIONS OF ANY KIND, either express or implied.
// See the License for the specific language governing permissions and
// limitations under the License.

package procfs

import (
	"bufio"
	"bytes"
	"fmt"
	"io"
	"strconv"
	"strings"

	"github.com/prometheus/procfs/internal/util"
)

// Meminfo represents memory statistics.
type Meminfo struct {
	// Total usable ram (i.e. physical ram minus a few reserved
	// bits and the kernel binary code)
	MemTotal *uint64
	// The sum of LowFree+HighFree
	MemFree *uint64
	// An estimate of how much memory is available for starting
	// new applications, without swapping. Calculated from
	// MemFree, SReclaimable, the size of the file LRU lists, and
	// the low watermarks in each zone.  The estimate takes into
	// account that the system needs some page cache to function
	// well, and that not all reclaimable slab will be
	// reclaimable, due to items being in use. The impact of those
	// factors will vary from system to system.
	MemAvailable *uint64
	// Relatively temporary storage for raw disk blocks shouldn't
	// get tremendously large (20MB or so)
	Buffers *uint64
	Cached  *uint64
	// Memory that once was swapped out, is swapped back in but
	// still also is in the swapfile (if memory is needed it
	// doesn't need to be swapped out AGAIN because it is already
	// in the swapfile. This saves I/O)
	SwapCached *uint64
	// Memory that has been used more recently and usually not
	// reclaimed unless absolutely necessary.
	Active *uint64
	// Memory which has been less recently used.  It is more
	// eligible to be reclaimed for other purposes
	Inactive     *uint64
	ActiveAnon   *uint64
	InactiveAnon *uint64
	ActiveFile   *uint64
	InactiveFile *uint64
	Unevictable  *uint64
	Mlocked      *uint64
	// total amount of swap space available
	SwapTotal *uint64
	// Memory which has been evicted from RAM, and is temporarily
	// on the disk
	SwapFree *uint64
	// Memory which is waiting to get written back to the disk
	Dirty *uint64
	// Memory which is actively being written back to the disk
	Writeback *uint64
	// Non-file backed pages mapped into userspace page tables
	AnonPages *uint64
	// files which have been mapped, such as libraries
	Mapped *uint64
	Shmem  *uint64
	// in-kernel data structures cache
	Slab *uint64
	// Part of Slab, that might be reclaimed, such as caches
	SReclaimable *uint64
	// Part of Slab, that cannot be reclaimed on memory pressure
	SUnreclaim  *uint64
	KernelStack *uint64
	// amount of memory dedicated to the lowest level of page
	// tables.
	PageTables *uint64
	// NFS pages sent to the server, but not yet committed to
	// stable storage
	NFSUnstable *uint64
	// Memory used for block device "bounce buffers"
	Bounce *uint64
	// Memory used by FUSE for temporary writeback buffers
	WritebackTmp *uint64
	// Based on the overcommit ratio ('vm.overcommit_ratio'),
	// this is the total amount of  memory currently available to
	// be allocated on the system. This limit is only adhered to
	// if strict overcommit accounting is enabled (mode 2 in
	// 'vm.overcommit_memory').
	// The CommitLimit is calculated with the following formula:
	// CommitLimit = ([total RAM pages] - [total huge TLB pages]) *
	//                overcommit_ratio / 100 + [total swap pages]
	// For example, on a system with 1G of physical RAM and 7G
	// of swap with a `vm.overcommit_ratio` of 30 it would
	// yield a CommitLimit of 7.3G.
	// For more details, see the memory overcommit documentation
	// in vm/overcommit-accounting.
	CommitLimit *uint64
	// The amount of memory presently allocated on the system.
	// The committed memory is a sum of all of the memory which
	// has been allocated by processes, even if it has not been
	// "used" by them as of yet. A process which malloc()'s 1G
	// of memory, but only touches 300M of it will show up as
	// using 1G. This 1G is memory which has been "committed" to
	// by the VM and can be used at any time by the allocating
	// application. With strict overcommit enabled on the system
	// (mode 2 in 'vm.overcommit_memory'),allocations which would
	// exceed the CommitLimit (detailed above) will not be permitted.
	// This is useful if one needs to guarantee that processes will
	// not fail due to lack of memory once that memory has been
	// successfully allocated.
	CommittedAS *uint64
	// total size of vmalloc memory area
	VmallocTotal *uint64
	// amount of vmalloc area which is used
	VmallocUsed *uint64
	// largest contiguous block of vmalloc area which is free
	VmallocChunk      *uint64
	Percpu            *uint64
	HardwareCorrupted *uint64
	AnonHugePages     *uint64
	ShmemHugePages    *uint64
	ShmemPmdMapped    *uint64
	CmaTotal          *uint64
	CmaFree           *uint64
	HugePagesTotal    *uint64
	HugePagesFree     *uint64
	HugePagesRsvd     *uint64
	HugePagesSurp     *uint64
	Hugepagesize      *uint64
	DirectMap4k       *uint64
	DirectMap2M       *uint64
	DirectMap1G       *uint64

	// The struct fields below are the byte-normalized counterparts to the
	// existing struct fields. Values are normalized using the optional
	// unit field in the meminfo line.
	MemTotalBytes          *uint64
	MemFreeBytes           *uint64
	MemAvailableBytes      *uint64
	BuffersBytes           *uint64
	CachedBytes            *uint64
	SwapCachedBytes        *uint64
	ActiveBytes            *uint64
	InactiveBytes          *uint64
	ActiveAnonBytes        *uint64
	InactiveAnonBytes      *uint64
	ActiveFileBytes        *uint64
	InactiveFileBytes      *uint64
	UnevictableBytes       *uint64
	MlockedBytes           *uint64
	SwapTotalBytes         *uint64
	SwapFreeBytes          *uint64
	DirtyBytes             *uint64
	WritebackBytes         *uint64
	AnonPagesBytes         *uint64
	MappedBytes            *uint64
	ShmemBytes             *uint64
	SlabBytes              *uint64
	SReclaimableBytes      *uint64
	SUnreclaimBytes        *uint64
	KernelStackBytes       *uint64
	PageTablesBytes        *uint64
	NFSUnstableBytes       *uint64
	BounceBytes            *uint64
	WritebackTmpBytes      *uint64
	CommitLimitBytes       *uint64
	CommittedASBytes       *uint64
	VmallocTotalBytes      *uint64
	VmallocUsedBytes       *uint64
	VmallocChunkBytes      *uint64
	PercpuBytes            *uint64
	HardwareCorruptedBytes *uint64
	AnonHugePagesBytes     *uint64
	ShmemHugePagesBytes    *uint64
	ShmemPmdMappedBytes    *uint64
	CmaTotalBytes          *uint64
	CmaFreeBytes           *uint64
	HugepagesizeBytes      *uint64
	DirectMap4kBytes       *uint64
	DirectMap2MBytes       *uint64
	DirectMap1GBytes       *uint64
}

// Meminfo returns an information about current kernel/system memory statistics.
// See https://www.kernel.org/doc/Documentation/filesystems/proc.txt
func (fs FS) Meminfo() (Meminfo, error) {
	b, err := util.ReadFileNoStat(fs.proc.Path("meminfo"))
	if err != nil {
		return Meminfo{}, err
	}

	m, err := parseMemInfo(bytes.NewReader(b))
	if err != nil {
<<<<<<< HEAD
		return Meminfo{}, fmt.Errorf("%s: %w", ErrFileParse, err)
=======
		return Meminfo{}, fmt.Errorf("%w: %w", ErrFileParse, err)
>>>>>>> c0c833b3
	}

	return *m, nil
}

func parseMemInfo(r io.Reader) (*Meminfo, error) {
	var m Meminfo
	s := bufio.NewScanner(r)
	for s.Scan() {
		fields := strings.Fields(s.Text())
<<<<<<< HEAD
		if len(fields) < 2 {
			return nil, fmt.Errorf("%w: Malformed line %q", ErrFileParse, s.Text())
		}
=======
		var val, valBytes uint64
>>>>>>> c0c833b3

		val, err := strconv.ParseUint(fields[1], 0, 64)
		if err != nil {
			return nil, err
		}

		switch len(fields) {
		case 2:
			// No unit present, use the parsed the value as bytes directly.
			valBytes = val
		case 3:
			// Unit present in optional 3rd field, convert it to
			// bytes. The only unit supported within the Linux
			// kernel is `kB`.
			if fields[2] != "kB" {
				return nil, fmt.Errorf("%w: Unsupported unit in optional 3rd field %q", ErrFileParse, fields[2])
			}

			valBytes = 1024 * val

		default:
			return nil, fmt.Errorf("%w: Malformed line %q", ErrFileParse, s.Text())
		}

		switch fields[0] {
		case "MemTotal:":
			m.MemTotal = &val
			m.MemTotalBytes = &valBytes
		case "MemFree:":
			m.MemFree = &val
			m.MemFreeBytes = &valBytes
		case "MemAvailable:":
			m.MemAvailable = &val
			m.MemAvailableBytes = &valBytes
		case "Buffers:":
			m.Buffers = &val
			m.BuffersBytes = &valBytes
		case "Cached:":
			m.Cached = &val
			m.CachedBytes = &valBytes
		case "SwapCached:":
			m.SwapCached = &val
			m.SwapCachedBytes = &valBytes
		case "Active:":
			m.Active = &val
			m.ActiveBytes = &valBytes
		case "Inactive:":
			m.Inactive = &val
			m.InactiveBytes = &valBytes
		case "Active(anon):":
			m.ActiveAnon = &val
			m.ActiveAnonBytes = &valBytes
		case "Inactive(anon):":
			m.InactiveAnon = &val
			m.InactiveAnonBytes = &valBytes
		case "Active(file):":
			m.ActiveFile = &val
			m.ActiveFileBytes = &valBytes
		case "Inactive(file):":
			m.InactiveFile = &val
			m.InactiveFileBytes = &valBytes
		case "Unevictable:":
			m.Unevictable = &val
			m.UnevictableBytes = &valBytes
		case "Mlocked:":
			m.Mlocked = &val
			m.MlockedBytes = &valBytes
		case "SwapTotal:":
			m.SwapTotal = &val
			m.SwapTotalBytes = &valBytes
		case "SwapFree:":
			m.SwapFree = &val
			m.SwapFreeBytes = &valBytes
		case "Dirty:":
			m.Dirty = &val
			m.DirtyBytes = &valBytes
		case "Writeback:":
			m.Writeback = &val
			m.WritebackBytes = &valBytes
		case "AnonPages:":
			m.AnonPages = &val
			m.AnonPagesBytes = &valBytes
		case "Mapped:":
			m.Mapped = &val
			m.MappedBytes = &valBytes
		case "Shmem:":
			m.Shmem = &val
			m.ShmemBytes = &valBytes
		case "Slab:":
			m.Slab = &val
			m.SlabBytes = &valBytes
		case "SReclaimable:":
			m.SReclaimable = &val
			m.SReclaimableBytes = &valBytes
		case "SUnreclaim:":
			m.SUnreclaim = &val
			m.SUnreclaimBytes = &valBytes
		case "KernelStack:":
			m.KernelStack = &val
			m.KernelStackBytes = &valBytes
		case "PageTables:":
			m.PageTables = &val
			m.PageTablesBytes = &valBytes
		case "NFS_Unstable:":
			m.NFSUnstable = &val
			m.NFSUnstableBytes = &valBytes
		case "Bounce:":
			m.Bounce = &val
			m.BounceBytes = &valBytes
		case "WritebackTmp:":
			m.WritebackTmp = &val
			m.WritebackTmpBytes = &valBytes
		case "CommitLimit:":
			m.CommitLimit = &val
			m.CommitLimitBytes = &valBytes
		case "Committed_AS:":
			m.CommittedAS = &val
			m.CommittedASBytes = &valBytes
		case "VmallocTotal:":
			m.VmallocTotal = &val
			m.VmallocTotalBytes = &valBytes
		case "VmallocUsed:":
			m.VmallocUsed = &val
			m.VmallocUsedBytes = &valBytes
		case "VmallocChunk:":
			m.VmallocChunk = &val
			m.VmallocChunkBytes = &valBytes
		case "Percpu:":
			m.Percpu = &val
			m.PercpuBytes = &valBytes
		case "HardwareCorrupted:":
			m.HardwareCorrupted = &val
			m.HardwareCorruptedBytes = &valBytes
		case "AnonHugePages:":
			m.AnonHugePages = &val
			m.AnonHugePagesBytes = &valBytes
		case "ShmemHugePages:":
			m.ShmemHugePages = &val
			m.ShmemHugePagesBytes = &valBytes
		case "ShmemPmdMapped:":
			m.ShmemPmdMapped = &val
			m.ShmemPmdMappedBytes = &valBytes
		case "CmaTotal:":
			m.CmaTotal = &val
			m.CmaTotalBytes = &valBytes
		case "CmaFree:":
			m.CmaFree = &val
			m.CmaFreeBytes = &valBytes
		case "HugePages_Total:":
			m.HugePagesTotal = &val
		case "HugePages_Free:":
			m.HugePagesFree = &val
		case "HugePages_Rsvd:":
			m.HugePagesRsvd = &val
		case "HugePages_Surp:":
			m.HugePagesSurp = &val
		case "Hugepagesize:":
			m.Hugepagesize = &val
			m.HugepagesizeBytes = &valBytes
		case "DirectMap4k:":
			m.DirectMap4k = &val
			m.DirectMap4kBytes = &valBytes
		case "DirectMap2M:":
			m.DirectMap2M = &val
			m.DirectMap2MBytes = &valBytes
		case "DirectMap1G:":
			m.DirectMap1G = &val
			m.DirectMap1GBytes = &valBytes
		}
	}

	return &m, nil
}<|MERGE_RESOLUTION|>--- conflicted
+++ resolved
@@ -202,11 +202,7 @@
 
 	m, err := parseMemInfo(bytes.NewReader(b))
 	if err != nil {
-<<<<<<< HEAD
-		return Meminfo{}, fmt.Errorf("%s: %w", ErrFileParse, err)
-=======
 		return Meminfo{}, fmt.Errorf("%w: %w", ErrFileParse, err)
->>>>>>> c0c833b3
 	}
 
 	return *m, nil
@@ -217,13 +213,7 @@
 	s := bufio.NewScanner(r)
 	for s.Scan() {
 		fields := strings.Fields(s.Text())
-<<<<<<< HEAD
-		if len(fields) < 2 {
-			return nil, fmt.Errorf("%w: Malformed line %q", ErrFileParse, s.Text())
-		}
-=======
 		var val, valBytes uint64
->>>>>>> c0c833b3
 
 		val, err := strconv.ParseUint(fields[1], 0, 64)
 		if err != nil {
