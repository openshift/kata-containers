--- conflicted
+++ resolved
@@ -49,33 +49,20 @@
 GOTEST := $(GO) test
 GOTEST_DIR :=
 ifneq ($(CIRCLE_JOB),)
-<<<<<<< HEAD
-ifneq ($(shell command -v gotestsum > /dev/null),)
-=======
 ifneq ($(shell command -v gotestsum 2> /dev/null),)
->>>>>>> c0c833b3
 	GOTEST_DIR := test-results
 	GOTEST := gotestsum --junitfile $(GOTEST_DIR)/unit-tests.xml --
 endif
 endif
 
-<<<<<<< HEAD
-PROMU_VERSION ?= 0.15.0
-=======
 PROMU_VERSION ?= 0.17.0
->>>>>>> c0c833b3
 PROMU_URL     := https://github.com/prometheus/promu/releases/download/v$(PROMU_VERSION)/promu-$(PROMU_VERSION).$(GO_BUILD_PLATFORM).tar.gz
 
 SKIP_GOLANGCI_LINT :=
 GOLANGCI_LINT :=
 GOLANGCI_LINT_OPTS ?=
-<<<<<<< HEAD
-GOLANGCI_LINT_VERSION ?= v1.54.2
-# golangci-lint only supports linux, darwin and windows platforms on i386/amd64.
-=======
 GOLANGCI_LINT_VERSION ?= v1.59.0
 # golangci-lint only supports linux, darwin and windows platforms on i386/amd64/arm64.
->>>>>>> c0c833b3
 # windows isn't included here because of the path separator being different.
 ifeq ($(GOHOSTOS),$(filter $(GOHOSTOS),linux darwin))
 	ifeq ($(GOHOSTARCH),$(filter $(GOHOSTARCH),amd64 i386 arm64))
@@ -195,11 +182,7 @@
 .PHONY: common-yamllint
 common-yamllint:
 	@echo ">> running yamllint on all YAML files in the repository"
-<<<<<<< HEAD
-ifeq (, $(shell command -v yamllint > /dev/null))
-=======
 ifeq (, $(shell command -v yamllint 2> /dev/null))
->>>>>>> c0c833b3
 	@echo "yamllint not installed so skipping"
 else
 	yamllint .
