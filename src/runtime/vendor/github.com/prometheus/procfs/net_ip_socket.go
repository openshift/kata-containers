// Copyright 2020 The Prometheus Authors
// Licensed under the Apache License, Version 2.0 (the "License");
// you may not use this file except in compliance with the License.
// You may obtain a copy of the License at
//
// http://www.apache.org/licenses/LICENSE-2.0
//
// Unless required by applicable law or agreed to in writing, software
// distributed under the License is distributed on an "AS IS" BASIS,
// WITHOUT WARRANTIES OR CONDITIONS OF ANY KIND, either express or implied.
// See the License for the specific language governing permissions and
// limitations under the License.

package procfs

import (
	"bufio"
	"encoding/hex"
	"fmt"
	"io"
	"net"
	"os"
	"strconv"
	"strings"
)

const (
	// readLimit is used by io.LimitReader while reading the content of the
	// /proc/net/udp{,6} files. The number of lines inside such a file is dynamic
	// as each line represents a single used socket.
	// In theory, the number of available sockets is 65535 (2^16 - 1) per IP.
	// With e.g. 150 Byte per line and the maximum number of 65535,
	// the reader needs to handle 150 Byte * 65535 =~ 10 MB for a single IP.
	readLimit = 4294967296 // Byte -> 4 GiB
)

// This contains generic data structures for both udp and tcp sockets.
type (
	// NetIPSocket represents the contents of /proc/net/{t,u}dp{,6} file without the header.
	NetIPSocket []*netIPSocketLine

	// NetIPSocketSummary provides already computed values like the total queue lengths or
	// the total number of used sockets. In contrast to NetIPSocket it does not collect
	// the parsed lines into a slice.
	NetIPSocketSummary struct {
		// TxQueueLength shows the total queue length of all parsed tx_queue lengths.
		TxQueueLength uint64
		// RxQueueLength shows the total queue length of all parsed rx_queue lengths.
		RxQueueLength uint64
		// UsedSockets shows the total number of parsed lines representing the
		// number of used sockets.
		UsedSockets uint64
		// Drops shows the total number of dropped packets of all UPD sockets.
		Drops *uint64
	}

	// netIPSocketLine represents the fields parsed from a single line
	// in /proc/net/{t,u}dp{,6}. Fields which are not used by IPSocket are skipped.
	// Drops is non-nil for udp{,6}, but nil for tcp{,6}.
	// For the proc file format details, see https://linux.die.net/man/5/proc.
	netIPSocketLine struct {
		Sl        uint64
		LocalAddr net.IP
		LocalPort uint64
		RemAddr   net.IP
		RemPort   uint64
		St        uint64
		TxQueue   uint64
		RxQueue   uint64
		UID       uint64
		Inode     uint64
		Drops     *uint64
	}
)

func newNetIPSocket(file string) (NetIPSocket, error) {
	f, err := os.Open(file)
	if err != nil {
		return nil, err
	}
	defer f.Close()

	var netIPSocket NetIPSocket
	isUDP := strings.Contains(file, "udp")

	lr := io.LimitReader(f, readLimit)
	s := bufio.NewScanner(lr)
	s.Scan() // skip first line with headers
	for s.Scan() {
		fields := strings.Fields(s.Text())
		line, err := parseNetIPSocketLine(fields, isUDP)
		if err != nil {
			return nil, err
		}
		netIPSocket = append(netIPSocket, line)
	}
	if err := s.Err(); err != nil {
		return nil, err
	}
	return netIPSocket, nil
}

// newNetIPSocketSummary creates a new NetIPSocket{,6} from the contents of the given file.
func newNetIPSocketSummary(file string) (*NetIPSocketSummary, error) {
	f, err := os.Open(file)
	if err != nil {
		return nil, err
	}
	defer f.Close()

	var netIPSocketSummary NetIPSocketSummary
	var udpPacketDrops uint64
	isUDP := strings.Contains(file, "udp")

	lr := io.LimitReader(f, readLimit)
	s := bufio.NewScanner(lr)
	s.Scan() // skip first line with headers
	for s.Scan() {
		fields := strings.Fields(s.Text())
		line, err := parseNetIPSocketLine(fields, isUDP)
		if err != nil {
			return nil, err
		}
		netIPSocketSummary.TxQueueLength += line.TxQueue
		netIPSocketSummary.RxQueueLength += line.RxQueue
		netIPSocketSummary.UsedSockets++
		if isUDP {
			udpPacketDrops += *line.Drops
			netIPSocketSummary.Drops = &udpPacketDrops
		}
	}
	if err := s.Err(); err != nil {
		return nil, err
	}
	return &netIPSocketSummary, nil
}

// the /proc/net/{t,u}dp{,6} files are network byte order for ipv4 and for ipv6 the address is four words consisting of four bytes each. In each of those four words the four bytes are written in reverse order.

func parseIP(hexIP string) (net.IP, error) {
	var byteIP []byte
	byteIP, err := hex.DecodeString(hexIP)
	if err != nil {
<<<<<<< HEAD
		return nil, fmt.Errorf("%s: Cannot parse socket field in %q: %w", ErrFileParse, hexIP, err)
=======
		return nil, fmt.Errorf("%w: Cannot parse socket field in %q: %w", ErrFileParse, hexIP, err)
>>>>>>> c0c833b3
	}
	switch len(byteIP) {
	case 4:
		return net.IP{byteIP[3], byteIP[2], byteIP[1], byteIP[0]}, nil
	case 16:
		i := net.IP{
			byteIP[3], byteIP[2], byteIP[1], byteIP[0],
			byteIP[7], byteIP[6], byteIP[5], byteIP[4],
			byteIP[11], byteIP[10], byteIP[9], byteIP[8],
			byteIP[15], byteIP[14], byteIP[13], byteIP[12],
		}
		return i, nil
	default:
<<<<<<< HEAD
		return nil, fmt.Errorf("%s: Unable to parse IP %s: %w", ErrFileParse, hexIP, nil)
=======
		return nil, fmt.Errorf("%w: Unable to parse IP %s: %v", ErrFileParse, hexIP, nil)
>>>>>>> c0c833b3
	}
}

// parseNetIPSocketLine parses a single line, represented by a list of fields.
func parseNetIPSocketLine(fields []string, isUDP bool) (*netIPSocketLine, error) {
	line := &netIPSocketLine{}
	if len(fields) < 10 {
		return nil, fmt.Errorf(
			"%w: Less than 10 columns found %q",
			ErrFileParse,
			strings.Join(fields, " "),
		)
	}
	var err error // parse error

	// sl
	s := strings.Split(fields[0], ":")
	if len(s) != 2 {
		return nil, fmt.Errorf("%w: Unable to parse sl field in line %q", ErrFileParse, fields[0])
	}

	if line.Sl, err = strconv.ParseUint(s[0], 0, 64); err != nil {
<<<<<<< HEAD
		return nil, fmt.Errorf("%s: Unable to parse sl field in %q: %w", ErrFileParse, line.Sl, err)
=======
		return nil, fmt.Errorf("%w: Unable to parse sl field in %q: %w", ErrFileParse, line.Sl, err)
>>>>>>> c0c833b3
	}
	// local_address
	l := strings.Split(fields[1], ":")
	if len(l) != 2 {
		return nil, fmt.Errorf("%w: Unable to parse local_address field in %q", ErrFileParse, fields[1])
	}
	if line.LocalAddr, err = parseIP(l[0]); err != nil {
		return nil, err
	}
	if line.LocalPort, err = strconv.ParseUint(l[1], 16, 64); err != nil {
<<<<<<< HEAD
		return nil, fmt.Errorf("%s: Unable to parse local_address port value line %q: %w", ErrFileParse, line.LocalPort, err)
=======
		return nil, fmt.Errorf("%w: Unable to parse local_address port value line %q: %w", ErrFileParse, line.LocalPort, err)
>>>>>>> c0c833b3
	}

	// remote_address
	r := strings.Split(fields[2], ":")
	if len(r) != 2 {
		return nil, fmt.Errorf("%w: Unable to parse rem_address field in %q", ErrFileParse, fields[1])
	}
	if line.RemAddr, err = parseIP(r[0]); err != nil {
		return nil, err
	}
	if line.RemPort, err = strconv.ParseUint(r[1], 16, 64); err != nil {
<<<<<<< HEAD
		return nil, fmt.Errorf("%s: Cannot parse rem_address port value in %q: %w", ErrFileParse, line.RemPort, err)
=======
		return nil, fmt.Errorf("%w: Cannot parse rem_address port value in %q: %w", ErrFileParse, line.RemPort, err)
>>>>>>> c0c833b3
	}

	// st
	if line.St, err = strconv.ParseUint(fields[3], 16, 64); err != nil {
<<<<<<< HEAD
		return nil, fmt.Errorf("%s: Cannot parse st value in %q: %w", ErrFileParse, line.St, err)
=======
		return nil, fmt.Errorf("%w: Cannot parse st value in %q: %w", ErrFileParse, line.St, err)
>>>>>>> c0c833b3
	}

	// tx_queue and rx_queue
	q := strings.Split(fields[4], ":")
	if len(q) != 2 {
		return nil, fmt.Errorf(
			"%w: Missing colon for tx/rx queues in socket line %q",
			ErrFileParse,
			fields[4],
		)
	}
	if line.TxQueue, err = strconv.ParseUint(q[0], 16, 64); err != nil {
<<<<<<< HEAD
		return nil, fmt.Errorf("%s: Cannot parse tx_queue value in %q: %w", ErrFileParse, line.TxQueue, err)
	}
	if line.RxQueue, err = strconv.ParseUint(q[1], 16, 64); err != nil {
		return nil, fmt.Errorf("%s: Cannot parse trx_queue value in %q: %w", ErrFileParse, line.RxQueue, err)
=======
		return nil, fmt.Errorf("%w: Cannot parse tx_queue value in %q: %w", ErrFileParse, line.TxQueue, err)
	}
	if line.RxQueue, err = strconv.ParseUint(q[1], 16, 64); err != nil {
		return nil, fmt.Errorf("%w: Cannot parse trx_queue value in %q: %w", ErrFileParse, line.RxQueue, err)
>>>>>>> c0c833b3
	}

	// uid
	if line.UID, err = strconv.ParseUint(fields[7], 0, 64); err != nil {
<<<<<<< HEAD
		return nil, fmt.Errorf("%s: Cannot parse UID value in %q: %w", ErrFileParse, line.UID, err)
=======
		return nil, fmt.Errorf("%w: Cannot parse UID value in %q: %w", ErrFileParse, line.UID, err)
>>>>>>> c0c833b3
	}

	// inode
	if line.Inode, err = strconv.ParseUint(fields[9], 0, 64); err != nil {
<<<<<<< HEAD
		return nil, fmt.Errorf("%s: Cannot parse inode value in %q: %w", ErrFileParse, line.Inode, err)
=======
		return nil, fmt.Errorf("%w: Cannot parse inode value in %q: %w", ErrFileParse, line.Inode, err)
	}

	// drops
	if isUDP {
		drops, err := strconv.ParseUint(fields[12], 0, 64)
		if err != nil {
			return nil, fmt.Errorf("%w: Cannot parse drops value in %q: %w", ErrFileParse, drops, err)
		}
		line.Drops = &drops
>>>>>>> c0c833b3
	}

	return line, nil
}<|MERGE_RESOLUTION|>--- conflicted
+++ resolved
@@ -141,11 +141,7 @@
 	var byteIP []byte
 	byteIP, err := hex.DecodeString(hexIP)
 	if err != nil {
-<<<<<<< HEAD
-		return nil, fmt.Errorf("%s: Cannot parse socket field in %q: %w", ErrFileParse, hexIP, err)
-=======
 		return nil, fmt.Errorf("%w: Cannot parse socket field in %q: %w", ErrFileParse, hexIP, err)
->>>>>>> c0c833b3
 	}
 	switch len(byteIP) {
 	case 4:
@@ -159,11 +155,7 @@
 		}
 		return i, nil
 	default:
-<<<<<<< HEAD
-		return nil, fmt.Errorf("%s: Unable to parse IP %s: %w", ErrFileParse, hexIP, nil)
-=======
 		return nil, fmt.Errorf("%w: Unable to parse IP %s: %v", ErrFileParse, hexIP, nil)
->>>>>>> c0c833b3
 	}
 }
 
@@ -186,11 +178,7 @@
 	}
 
 	if line.Sl, err = strconv.ParseUint(s[0], 0, 64); err != nil {
-<<<<<<< HEAD
-		return nil, fmt.Errorf("%s: Unable to parse sl field in %q: %w", ErrFileParse, line.Sl, err)
-=======
 		return nil, fmt.Errorf("%w: Unable to parse sl field in %q: %w", ErrFileParse, line.Sl, err)
->>>>>>> c0c833b3
 	}
 	// local_address
 	l := strings.Split(fields[1], ":")
@@ -201,11 +189,7 @@
 		return nil, err
 	}
 	if line.LocalPort, err = strconv.ParseUint(l[1], 16, 64); err != nil {
-<<<<<<< HEAD
-		return nil, fmt.Errorf("%s: Unable to parse local_address port value line %q: %w", ErrFileParse, line.LocalPort, err)
-=======
 		return nil, fmt.Errorf("%w: Unable to parse local_address port value line %q: %w", ErrFileParse, line.LocalPort, err)
->>>>>>> c0c833b3
 	}
 
 	// remote_address
@@ -217,20 +201,12 @@
 		return nil, err
 	}
 	if line.RemPort, err = strconv.ParseUint(r[1], 16, 64); err != nil {
-<<<<<<< HEAD
-		return nil, fmt.Errorf("%s: Cannot parse rem_address port value in %q: %w", ErrFileParse, line.RemPort, err)
-=======
 		return nil, fmt.Errorf("%w: Cannot parse rem_address port value in %q: %w", ErrFileParse, line.RemPort, err)
->>>>>>> c0c833b3
 	}
 
 	// st
 	if line.St, err = strconv.ParseUint(fields[3], 16, 64); err != nil {
-<<<<<<< HEAD
-		return nil, fmt.Errorf("%s: Cannot parse st value in %q: %w", ErrFileParse, line.St, err)
-=======
 		return nil, fmt.Errorf("%w: Cannot parse st value in %q: %w", ErrFileParse, line.St, err)
->>>>>>> c0c833b3
 	}
 
 	// tx_queue and rx_queue
@@ -243,33 +219,19 @@
 		)
 	}
 	if line.TxQueue, err = strconv.ParseUint(q[0], 16, 64); err != nil {
-<<<<<<< HEAD
-		return nil, fmt.Errorf("%s: Cannot parse tx_queue value in %q: %w", ErrFileParse, line.TxQueue, err)
-	}
-	if line.RxQueue, err = strconv.ParseUint(q[1], 16, 64); err != nil {
-		return nil, fmt.Errorf("%s: Cannot parse trx_queue value in %q: %w", ErrFileParse, line.RxQueue, err)
-=======
 		return nil, fmt.Errorf("%w: Cannot parse tx_queue value in %q: %w", ErrFileParse, line.TxQueue, err)
 	}
 	if line.RxQueue, err = strconv.ParseUint(q[1], 16, 64); err != nil {
 		return nil, fmt.Errorf("%w: Cannot parse trx_queue value in %q: %w", ErrFileParse, line.RxQueue, err)
->>>>>>> c0c833b3
 	}
 
 	// uid
 	if line.UID, err = strconv.ParseUint(fields[7], 0, 64); err != nil {
-<<<<<<< HEAD
-		return nil, fmt.Errorf("%s: Cannot parse UID value in %q: %w", ErrFileParse, line.UID, err)
-=======
 		return nil, fmt.Errorf("%w: Cannot parse UID value in %q: %w", ErrFileParse, line.UID, err)
->>>>>>> c0c833b3
 	}
 
 	// inode
 	if line.Inode, err = strconv.ParseUint(fields[9], 0, 64); err != nil {
-<<<<<<< HEAD
-		return nil, fmt.Errorf("%s: Cannot parse inode value in %q: %w", ErrFileParse, line.Inode, err)
-=======
 		return nil, fmt.Errorf("%w: Cannot parse inode value in %q: %w", ErrFileParse, line.Inode, err)
 	}
 
@@ -280,7 +242,6 @@
 			return nil, fmt.Errorf("%w: Cannot parse drops value in %q: %w", ErrFileParse, drops, err)
 		}
 		line.Drops = &drops
->>>>>>> c0c833b3
 	}
 
 	return line, nil
