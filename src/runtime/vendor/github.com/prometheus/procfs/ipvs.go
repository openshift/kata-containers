--- conflicted
+++ resolved
@@ -221,27 +221,16 @@
 	case 46:
 		ip = net.ParseIP(s[1:40])
 		if ip == nil {
-<<<<<<< HEAD
-			return nil, 0, fmt.Errorf("%s: Invalid IPv6 addr %s: %w", ErrFileParse, s[1:40], err)
-		}
-	default:
-		return nil, 0, fmt.Errorf("%s: Unexpected IP:Port %s: %w", ErrFileParse, s, err)
-=======
 			return nil, 0, fmt.Errorf("%w: Invalid IPv6 addr %s: %w", ErrFileParse, s[1:40], err)
 		}
 	default:
 		return nil, 0, fmt.Errorf("%w: Unexpected IP:Port %s: %w", ErrFileParse, s, err)
->>>>>>> c0c833b3
 	}
 
 	portString := s[len(s)-4:]
 	if len(portString) != 4 {
 		return nil, 0,
-<<<<<<< HEAD
-			fmt.Errorf("%s: Unexpected port string format %s: %w", ErrFileParse, portString, err)
-=======
 			fmt.Errorf("%w: Unexpected port string format %s: %w", ErrFileParse, portString, err)
->>>>>>> c0c833b3
 	}
 	port, err := strconv.ParseUint(portString, 16, 16)
 	if err != nil {
