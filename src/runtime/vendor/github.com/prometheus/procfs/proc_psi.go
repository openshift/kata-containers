// Copyright 2019 The Prometheus Authors
// Licensed under the Apache License, Version 2.0 (the "License");
// you may not use this file except in compliance with the License.
// You may obtain a copy of the License at
//
// http://www.apache.org/licenses/LICENSE-2.0
//
// Unless required by applicable law or agreed to in writing, software
// distributed under the License is distributed on an "AS IS" BASIS,
// WITHOUT WARRANTIES OR CONDITIONS OF ANY KIND, either express or implied.
// See the License for the specific language governing permissions and
// limitations under the License.

package procfs

// The PSI / pressure interface is described at
//   https://git.kernel.org/pub/scm/linux/kernel/git/torvalds/linux.git/tree/Documentation/accounting/psi.txt
// Each resource (cpu, io, memory, ...) is exposed as a single file.
// Each file may contain up to two lines, one for "some" pressure and one for "full" pressure.
// Each line contains several averages (over n seconds) and a total in µs.
//
// Example io pressure file:
// > some avg10=0.06 avg60=0.21 avg300=0.99 total=8537362
// > full avg10=0.00 avg60=0.13 avg300=0.96 total=8183134

import (
	"bufio"
	"bytes"
	"fmt"
	"io"
	"strings"

	"github.com/prometheus/procfs/internal/util"
)

const lineFormat = "avg10=%f avg60=%f avg300=%f total=%d"

// PSILine is a single line of values as returned by `/proc/pressure/*`.
//
// The Avg entries are averages over n seconds, as a percentage.
// The Total line is in microseconds.
type PSILine struct {
	Avg10  float64
	Avg60  float64
	Avg300 float64
	Total  uint64
}

// PSIStats represent pressure stall information from /proc/pressure/*
//
// "Some" indicates the share of time in which at least some tasks are stalled.
// "Full" indicates the share of time in which all non-idle tasks are stalled simultaneously.
type PSIStats struct {
	Some *PSILine
	Full *PSILine
}

// PSIStatsForResource reads pressure stall information for the specified
// resource from /proc/pressure/<resource>. At time of writing this can be
// either "cpu", "memory" or "io".
func (fs FS) PSIStatsForResource(resource string) (PSIStats, error) {
	data, err := util.ReadFileNoStat(fs.proc.Path(fmt.Sprintf("%s/%s", "pressure", resource)))
	if err != nil {
<<<<<<< HEAD
		return PSIStats{}, fmt.Errorf("%s: psi_stats: unavailable for %q: %w", ErrFileRead, resource, err)
=======
		return PSIStats{}, fmt.Errorf("%w: psi_stats: unavailable for %q: %w", ErrFileRead, resource, err)
>>>>>>> c0c833b3
	}

	return parsePSIStats(bytes.NewReader(data))
}

// parsePSIStats parses the specified file for pressure stall information.
func parsePSIStats(r io.Reader) (PSIStats, error) {
	psiStats := PSIStats{}

	scanner := bufio.NewScanner(r)
	for scanner.Scan() {
		l := scanner.Text()
		prefix := strings.Split(l, " ")[0]
		switch prefix {
		case "some":
			psi := PSILine{}
			_, err := fmt.Sscanf(l, fmt.Sprintf("some %s", lineFormat), &psi.Avg10, &psi.Avg60, &psi.Avg300, &psi.Total)
			if err != nil {
				return PSIStats{}, err
			}
			psiStats.Some = &psi
		case "full":
			psi := PSILine{}
			_, err := fmt.Sscanf(l, fmt.Sprintf("full %s", lineFormat), &psi.Avg10, &psi.Avg60, &psi.Avg300, &psi.Total)
			if err != nil {
				return PSIStats{}, err
			}
			psiStats.Full = &psi
		default:
			// If we encounter a line with an unknown prefix, ignore it and move on
			// Should new measurement types be added in the future we'll simply ignore them instead
			// of erroring on retrieval
			continue
		}
	}

	return psiStats, nil
}<|MERGE_RESOLUTION|>--- conflicted
+++ resolved
@@ -61,11 +61,7 @@
 func (fs FS) PSIStatsForResource(resource string) (PSIStats, error) {
 	data, err := util.ReadFileNoStat(fs.proc.Path(fmt.Sprintf("%s/%s", "pressure", resource)))
 	if err != nil {
-<<<<<<< HEAD
-		return PSIStats{}, fmt.Errorf("%s: psi_stats: unavailable for %q: %w", ErrFileRead, resource, err)
-=======
 		return PSIStats{}, fmt.Errorf("%w: psi_stats: unavailable for %q: %w", ErrFileRead, resource, err)
->>>>>>> c0c833b3
 	}
 
 	return parsePSIStats(bytes.NewReader(data))
