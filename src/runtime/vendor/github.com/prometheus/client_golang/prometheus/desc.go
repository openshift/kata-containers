// Copyright 2016 The Prometheus Authors
// Licensed under the Apache License, Version 2.0 (the "License");
// you may not use this file except in compliance with the License.
// You may obtain a copy of the License at
//
// http://www.apache.org/licenses/LICENSE-2.0
//
// Unless required by applicable law or agreed to in writing, software
// distributed under the License is distributed on an "AS IS" BASIS,
// WITHOUT WARRANTIES OR CONDITIONS OF ANY KIND, either express or implied.
// See the License for the specific language governing permissions and
// limitations under the License.

package prometheus

import (
	"fmt"
	"sort"
	"strings"

	"github.com/cespare/xxhash/v2"
	dto "github.com/prometheus/client_model/go"
	"github.com/prometheus/common/model"
	"google.golang.org/protobuf/proto"

	"github.com/prometheus/client_golang/prometheus/internal"
)

// Desc is the descriptor used by every Prometheus Metric. It is essentially
// the immutable meta-data of a Metric. The normal Metric implementations
// included in this package manage their Desc under the hood. Users only have to
// deal with Desc if they use advanced features like the ExpvarCollector or
// custom Collectors and Metrics.
//
// Descriptors registered with the same registry have to fulfill certain
// consistency and uniqueness criteria if they share the same fully-qualified
// name: They must have the same help string and the same label names (aka label
// dimensions) in each, constLabels and variableLabels, but they must differ in
// the values of the constLabels.
//
// Descriptors that share the same fully-qualified names and the same label
// values of their constLabels are considered equal.
//
// Use NewDesc to create new Desc instances.
type Desc struct {
	// fqName has been built from Namespace, Subsystem, and Name.
	fqName string
	// help provides some helpful information about this metric.
	help string
	// constLabelPairs contains precalculated DTO label pairs based on
	// the constant labels.
	constLabelPairs []*dto.LabelPair
	// variableLabels contains names of labels and normalization function for
	// which the metric maintains variable values.
	variableLabels *compiledLabels
	// id is a hash of the values of the ConstLabels and fqName. This
	// must be unique among all registered descriptors and can therefore be
	// used as an identifier of the descriptor.
	id uint64
	// dimHash is a hash of the label names (preset and variable) and the
	// Help string. Each Desc with the same fqName must have the same
	// dimHash.
	dimHash uint64
	// err is an error that occurred during construction. It is reported on
	// registration time.
	err error
}

// NewDesc allocates and initializes a new Desc. Errors are recorded in the Desc
// and will be reported on registration time. variableLabels and constLabels can
// be nil if no such labels should be set. fqName must not be empty.
//
// variableLabels only contain the label names. Their label values are variable
// and therefore not part of the Desc. (They are managed within the Metric.)
//
// For constLabels, the label values are constant. Therefore, they are fully
// specified in the Desc. See the Collector example for a usage pattern.
func NewDesc(fqName, help string, variableLabels []string, constLabels Labels) *Desc {
	return V2.NewDesc(fqName, help, UnconstrainedLabels(variableLabels), constLabels)
}

// NewDesc allocates and initializes a new Desc. Errors are recorded in the Desc
// and will be reported on registration time. variableLabels and constLabels can
// be nil if no such labels should be set. fqName must not be empty.
//
// variableLabels only contain the label names and normalization functions. Their
// label values are variable and therefore not part of the Desc. (They are managed
// within the Metric.)
//
// For constLabels, the label values are constant. Therefore, they are fully
// specified in the Desc. See the Collector example for a usage pattern.
func (v2) NewDesc(fqName, help string, variableLabels ConstrainableLabels, constLabels Labels) *Desc {
	d := &Desc{
		fqName:         fqName,
		help:           help,
		variableLabels: variableLabels.compile(),
	}
	if !model.IsValidMetricName(model.LabelValue(fqName)) {
		d.err = fmt.Errorf("%q is not a valid metric name", fqName)
		return d
	}
	// labelValues contains the label values of const labels (in order of
	// their sorted label names) plus the fqName (at position 0).
	labelValues := make([]string, 1, len(constLabels)+1)
	labelValues[0] = fqName
	labelNames := make([]string, 0, len(constLabels)+len(d.variableLabels.names))
	labelNameSet := map[string]struct{}{}
	// First add only the const label names and sort them...
	for labelName := range constLabels {
		if !checkLabelName(labelName) {
			d.err = fmt.Errorf("%q is not a valid label name for metric %q", labelName, fqName)
			return d
		}
		labelNames = append(labelNames, labelName)
		labelNameSet[labelName] = struct{}{}
	}
	sort.Strings(labelNames)
	// ... so that we can now add const label values in the order of their names.
	for _, labelName := range labelNames {
		labelValues = append(labelValues, constLabels[labelName])
	}
	// Validate the const label values. They can't have a wrong cardinality, so
	// use in len(labelValues) as expectedNumberOfValues.
	if err := validateLabelValues(labelValues, len(labelValues)); err != nil {
		d.err = err
		return d
	}
	// Now add the variable label names, but prefix them with something that
	// cannot be in a regular label name. That prevents matching the label
	// dimension with a different mix between preset and variable labels.
	for _, label := range d.variableLabels.names {
		if !checkLabelName(label) {
			d.err = fmt.Errorf("%q is not a valid label name for metric %q", label, fqName)
			return d
		}
		labelNames = append(labelNames, "$"+label)
		labelNameSet[label] = struct{}{}
	}
	if len(labelNames) != len(labelNameSet) {
		d.err = fmt.Errorf("duplicate label names in constant and variable labels for metric %q", fqName)
		return d
	}

	xxh := xxhash.New()
	for _, val := range labelValues {
		xxh.WriteString(val)
		xxh.Write(separatorByteSlice)
	}
	d.id = xxh.Sum64()
	// Sort labelNames so that order doesn't matter for the hash.
	sort.Strings(labelNames)
	// Now hash together (in this order) the help string and the sorted
	// label names.
	xxh.Reset()
	xxh.WriteString(help)
	xxh.Write(separatorByteSlice)
	for _, labelName := range labelNames {
		xxh.WriteString(labelName)
		xxh.Write(separatorByteSlice)
	}
	d.dimHash = xxh.Sum64()

	d.constLabelPairs = make([]*dto.LabelPair, 0, len(constLabels))
	for n, v := range constLabels {
		d.constLabelPairs = append(d.constLabelPairs, &dto.LabelPair{
			Name:  proto.String(n),
			Value: proto.String(v),
		})
	}
	sort.Sort(internal.LabelPairSorter(d.constLabelPairs))
	return d
}

// NewInvalidDesc returns an invalid descriptor, i.e. a descriptor with the
// provided error set. If a collector returning such a descriptor is registered,
// registration will fail with the provided error. NewInvalidDesc can be used by
// a Collector to signal inability to describe itself.
func NewInvalidDesc(err error) *Desc {
	return &Desc{
		err: err,
	}
}

func (d *Desc) String() string {
	lpStrings := make([]string, 0, len(d.constLabelPairs))
	for _, lp := range d.constLabelPairs {
		lpStrings = append(
			lpStrings,
			fmt.Sprintf("%s=%q", lp.GetName(), lp.GetValue()),
		)
	}
<<<<<<< HEAD
	vlStrings := make([]string, 0, len(d.variableLabels.names))
	for _, vl := range d.variableLabels.names {
		if fn, ok := d.variableLabels.labelConstraints[vl]; ok && fn != nil {
			vlStrings = append(vlStrings, fmt.Sprintf("c(%s)", vl))
		} else {
			vlStrings = append(vlStrings, vl)
=======
	vlStrings := []string{}
	if d.variableLabels != nil {
		vlStrings = make([]string, 0, len(d.variableLabels.names))
		for _, vl := range d.variableLabels.names {
			if fn, ok := d.variableLabels.labelConstraints[vl]; ok && fn != nil {
				vlStrings = append(vlStrings, fmt.Sprintf("c(%s)", vl))
			} else {
				vlStrings = append(vlStrings, vl)
			}
>>>>>>> c0c833b3
		}
	}
	return fmt.Sprintf(
		"Desc{fqName: %q, help: %q, constLabels: {%s}, variableLabels: {%s}}",
		d.fqName,
		d.help,
		strings.Join(lpStrings, ","),
		strings.Join(vlStrings, ","),
	)
}<|MERGE_RESOLUTION|>--- conflicted
+++ resolved
@@ -189,14 +189,6 @@
 			fmt.Sprintf("%s=%q", lp.GetName(), lp.GetValue()),
 		)
 	}
-<<<<<<< HEAD
-	vlStrings := make([]string, 0, len(d.variableLabels.names))
-	for _, vl := range d.variableLabels.names {
-		if fn, ok := d.variableLabels.labelConstraints[vl]; ok && fn != nil {
-			vlStrings = append(vlStrings, fmt.Sprintf("c(%s)", vl))
-		} else {
-			vlStrings = append(vlStrings, vl)
-=======
 	vlStrings := []string{}
 	if d.variableLabels != nil {
 		vlStrings = make([]string, 0, len(d.variableLabels.names))
@@ -206,7 +198,6 @@
 			} else {
 				vlStrings = append(vlStrings, vl)
 			}
->>>>>>> c0c833b3
 		}
 	}
 	return fmt.Sprintf(
