--- conflicted
+++ resolved
@@ -27,14 +27,11 @@
 
 	"google.golang.org/protobuf/proto"
 	"google.golang.org/protobuf/types/known/timestamppb"
-<<<<<<< HEAD
-=======
 )
 
 const (
 	nativeHistogramSchemaMaximum = 8
 	nativeHistogramSchemaMinimum = -4
->>>>>>> c0c833b3
 )
 
 // nativeHistogramBounds for the frac of observed values. Only relevant for
@@ -482,8 +479,6 @@
 	NativeHistogramMinResetDuration time.Duration
 	NativeHistogramMaxZeroThreshold float64
 
-<<<<<<< HEAD
-=======
 	// NativeHistogramMaxExemplars limits the number of exemplars
 	// that are kept in memory for each native histogram. If you leave it at
 	// zero, a default value of 10 is used. If no exemplars should be kept specifically
@@ -500,7 +495,6 @@
 	// 5m is used. To always delete the oldest exemplar, set it to a negative value.
 	NativeHistogramExemplarTTL time.Duration
 
->>>>>>> c0c833b3
 	// now is for testing purposes, by default it's time.Now.
 	now func() time.Time
 
@@ -560,10 +554,7 @@
 	if opts.afterFunc == nil {
 		opts.afterFunc = time.AfterFunc
 	}
-<<<<<<< HEAD
-=======
-
->>>>>>> c0c833b3
+
 	h := &histogram{
 		desc:                            desc,
 		upperBounds:                     opts.Buckets,
@@ -758,12 +749,8 @@
 	// resetScheduled is protected by mtx. It is true if a reset is
 	// scheduled for a later time (when nativeHistogramMinResetDuration has
 	// passed).
-<<<<<<< HEAD
-	resetScheduled bool
-=======
 	resetScheduled  bool
 	nativeExemplars nativeExemplars
->>>>>>> c0c833b3
 
 	// now is for testing purposes, by default it's time.Now.
 	now func() time.Time
@@ -862,8 +849,6 @@
 				Length: proto.Uint32(0),
 			}}
 		}
-<<<<<<< HEAD
-=======
 
 		if h.nativeExemplars.isEnabled() {
 			h.nativeExemplars.Lock()
@@ -871,7 +856,6 @@
 			h.nativeExemplars.Unlock()
 		}
 
->>>>>>> c0c833b3
 	}
 	addAndResetCounts(hotCounts, coldCounts)
 	return nil
