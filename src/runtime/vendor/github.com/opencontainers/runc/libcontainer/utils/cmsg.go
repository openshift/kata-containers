package utils

/*
 * Copyright 2016, 2017 SUSE LLC
 *
 * Licensed under the Apache License, Version 2.0 (the "License");
 * you may not use this file except in compliance with the License.
 * You may obtain a copy of the License at
 *
 *     http://www.apache.org/licenses/LICENSE-2.0
 *
 * Unless required by applicable law or agreed to in writing, software
 * distributed under the License is distributed on an "AS IS" BASIS,
 * WITHOUT WARRANTIES OR CONDITIONS OF ANY KIND, either express or implied.
 * See the License for the specific language governing permissions and
 * limitations under the License.
 */

import (
	"fmt"
	"os"
	"runtime"

	"golang.org/x/sys/unix"
)

// MaxNameLen is the maximum length of the name of a file descriptor being sent
// using SendFile. The name of the file handle returned by RecvFile will never be
// larger than this value.
const MaxNameLen = 4096

// oobSpace is the size of the oob slice required to store a single FD. Note
// that unix.UnixRights appears to make the assumption that fd is always int32,
// so sizeof(fd) = 4.
var oobSpace = unix.CmsgSpace(4)

// RecvFile waits for a file descriptor to be sent over the given AF_UNIX
// socket. The file name of the remote file descriptor will be recreated
// locally (it is sent as non-auxiliary data in the same payload).
func RecvFile(socket *os.File) (_ *os.File, Err error) {
	name := make([]byte, MaxNameLen)
	oob := make([]byte, oobSpace)

	sockfd := socket.Fd()
<<<<<<< HEAD
	n, oobn, _, _, err := unix.Recvmsg(int(sockfd), name, oob, unix.MSG_CMSG_CLOEXEC)
	if err != nil {
		return nil, err
	}
=======
	var (
		n, oobn int
		err     error
	)

	for {
		n, oobn, _, _, err = unix.Recvmsg(int(sockfd), name, oob, unix.MSG_CMSG_CLOEXEC)
		if err != unix.EINTR { //nolint:errorlint // unix errors are bare
			break
		}
	}

	if err != nil {
		return nil, os.NewSyscallError("recvmsg", err)
	}
>>>>>>> c0c833b3
	if n >= MaxNameLen || oobn != oobSpace {
		return nil, fmt.Errorf("recvfile: incorrect number of bytes read (n=%d oobn=%d)", n, oobn)
	}
	// Truncate.
	name = name[:n]
	oob = oob[:oobn]

	scms, err := unix.ParseSocketControlMessage(oob)
	if err != nil {
		return nil, err
	}

	// We cannot control how many SCM_RIGHTS we receive, and upon receiving
	// them all of the descriptors are installed in our fd table, so we need to
	// parse all of the SCM_RIGHTS we received in order to close all of the
	// descriptors on error.
	var fds []int
	defer func() {
		for i, fd := range fds {
			if i == 0 && Err == nil {
				// Only close the first one on error.
				continue
			}
			// Always close extra ones.
			_ = unix.Close(fd)
		}
	}()
	var lastErr error
	for _, scm := range scms {
		if scm.Header.Type == unix.SCM_RIGHTS {
			scmFds, err := unix.ParseUnixRights(&scm)
			if err != nil {
				lastErr = err
			} else {
				fds = append(fds, scmFds...)
			}
		}
	}
	if lastErr != nil {
		return nil, lastErr
	}

	// We do this after collecting the fds to make sure we close them all when
	// returning an error here.
	if len(scms) != 1 {
		return nil, fmt.Errorf("recvfd: number of SCMs is not 1: %d", len(scms))
	}
	if len(fds) != 1 {
		return nil, fmt.Errorf("recvfd: number of fds is not 1: %d", len(fds))
	}
	return os.NewFile(uintptr(fds[0]), string(name)), nil
}

// SendFile sends a file over the given AF_UNIX socket. file.Name() is also
// included so that if the other end uses RecvFile, the file will have the same
// name information.
func SendFile(socket *os.File, file *os.File) error {
	name := file.Name()
	if len(name) >= MaxNameLen {
		return fmt.Errorf("sendfd: filename too long: %s", name)
	}
	err := SendRawFd(socket, name, file.Fd())
	runtime.KeepAlive(file)
	return err
}

// SendRawFd sends a specific file descriptor over the given AF_UNIX socket.
func SendRawFd(socket *os.File, msg string, fd uintptr) error {
	oob := unix.UnixRights(int(fd))
<<<<<<< HEAD
	return unix.Sendmsg(int(socket.Fd()), []byte(msg), oob, nil, 0)
=======
	for {
		err := unix.Sendmsg(int(socket.Fd()), []byte(msg), oob, nil, 0)
		if err != unix.EINTR { //nolint:errorlint // unix errors are bare
			return os.NewSyscallError("sendmsg", err)
		}
	}
>>>>>>> c0c833b3
}<|MERGE_RESOLUTION|>--- conflicted
+++ resolved
@@ -42,12 +42,6 @@
 	oob := make([]byte, oobSpace)
 
 	sockfd := socket.Fd()
-<<<<<<< HEAD
-	n, oobn, _, _, err := unix.Recvmsg(int(sockfd), name, oob, unix.MSG_CMSG_CLOEXEC)
-	if err != nil {
-		return nil, err
-	}
-=======
 	var (
 		n, oobn int
 		err     error
@@ -63,7 +57,6 @@
 	if err != nil {
 		return nil, os.NewSyscallError("recvmsg", err)
 	}
->>>>>>> c0c833b3
 	if n >= MaxNameLen || oobn != oobSpace {
 		return nil, fmt.Errorf("recvfile: incorrect number of bytes read (n=%d oobn=%d)", n, oobn)
 	}
@@ -133,14 +126,10 @@
 // SendRawFd sends a specific file descriptor over the given AF_UNIX socket.
 func SendRawFd(socket *os.File, msg string, fd uintptr) error {
 	oob := unix.UnixRights(int(fd))
-<<<<<<< HEAD
-	return unix.Sendmsg(int(socket.Fd()), []byte(msg), oob, nil, 0)
-=======
 	for {
 		err := unix.Sendmsg(int(socket.Fd()), []byte(msg), oob, nil, 0)
 		if err != unix.EINTR { //nolint:errorlint // unix errors are bare
 			return os.NewSyscallError("sendmsg", err)
 		}
 	}
->>>>>>> c0c833b3
 }