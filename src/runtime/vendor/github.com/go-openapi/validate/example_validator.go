// Copyright 2015 go-swagger maintainers
//
// Licensed under the Apache License, Version 2.0 (the "License");
// you may not use this file except in compliance with the License.
// You may obtain a copy of the License at
//
//    http://www.apache.org/licenses/LICENSE-2.0
//
// Unless required by applicable law or agreed to in writing, software
// distributed under the License is distributed on an "AS IS" BASIS,
// WITHOUT WARRANTIES OR CONDITIONS OF ANY KIND, either express or implied.
// See the License for the specific language governing permissions and
// limitations under the License.

package validate

import (
	"fmt"

	"github.com/go-openapi/spec"
)

// ExampleValidator validates example values defined in a spec
type exampleValidator struct {
	SpecValidator  *SpecValidator
	visitedSchemas map[string]struct{}
	schemaOptions  *SchemaValidatorOptions
}

// resetVisited resets the internal state of visited schemas
func (ex *exampleValidator) resetVisited() {
	if ex.visitedSchemas == nil {
		ex.visitedSchemas = make(map[string]struct{})

		return
	}

	// TODO(go1.21): clear(ex.visitedSchemas)
	for k := range ex.visitedSchemas {
		delete(ex.visitedSchemas, k)
	}
}

// beingVisited asserts a schema is being visited
func (ex *exampleValidator) beingVisited(path string) {
	ex.visitedSchemas[path] = struct{}{}
}

// isVisited tells if a path has already been visited
func (ex *exampleValidator) isVisited(path string) bool {
	return isVisited(path, ex.visitedSchemas)
}

// Validate validates the example values declared in the swagger spec
// Example values MUST conform to their schema.
//
// With Swagger 2.0, examples are supported in:
//   - schemas
//   - individual property
//   - responses
<<<<<<< HEAD
func (ex *exampleValidator) Validate() (errs *Result) {
	errs = new(Result)
=======
func (ex *exampleValidator) Validate() *Result {
	errs := pools.poolOfResults.BorrowResult()

>>>>>>> c0c833b3
	if ex == nil || ex.SpecValidator == nil {
		return errs
	}
	ex.resetVisited()
	errs.Merge(ex.validateExampleValueValidAgainstSchema()) // error -

	return errs
}

func (ex *exampleValidator) validateExampleValueValidAgainstSchema() *Result {
	// every example value that is specified must validate against the schema for that property
	// in: schemas, properties, object, items
	// not in: headers, parameters without schema

	res := pools.poolOfResults.BorrowResult()
	s := ex.SpecValidator

	for method, pathItem := range s.expandedAnalyzer().Operations() {
		for path, op := range pathItem {
			// parameters
			for _, param := range paramHelp.safeExpandedParamsFor(path, method, op.ID, res, s) {

				// As of swagger 2.0, Examples are not supported in simple parameters
				// However, it looks like it is supported by go-openapi

				// reset explored schemas to get depth-first recursive-proof exploration
				ex.resetVisited()

				// Check simple parameters first
				// default values provided must validate against their inline definition (no explicit schema)
				if param.Example != nil && param.Schema == nil {
					// check param default value is valid
					red := newParamValidator(&param, s.KnownFormats, ex.schemaOptions).Validate(param.Example) //#nosec
					if red.HasErrorsOrWarnings() {
						res.AddWarnings(exampleValueDoesNotValidateMsg(param.Name, param.In))
						res.MergeAsWarnings(red)
					} else if red.wantsRedeemOnMerge {
						pools.poolOfResults.RedeemResult(red)
					}
				}

				// Recursively follows Items and Schemas
				if param.Items != nil {
					red := ex.validateExampleValueItemsAgainstSchema(param.Name, param.In, &param, param.Items) //#nosec
					if red.HasErrorsOrWarnings() {
						res.AddWarnings(exampleValueItemsDoesNotValidateMsg(param.Name, param.In))
						res.Merge(red)
					} else if red.wantsRedeemOnMerge {
						pools.poolOfResults.RedeemResult(red)
					}
				}

				if param.Schema != nil {
					// Validate example value against schema
					red := ex.validateExampleValueSchemaAgainstSchema(param.Name, param.In, param.Schema)
					if red.HasErrorsOrWarnings() {
						res.AddWarnings(exampleValueDoesNotValidateMsg(param.Name, param.In))
						res.Merge(red)
					} else if red.wantsRedeemOnMerge {
						pools.poolOfResults.RedeemResult(red)
					}
				}
			}

			if op.Responses != nil {
				if op.Responses.Default != nil {
					// Same constraint on default Response
					res.Merge(ex.validateExampleInResponse(op.Responses.Default, jsonDefault, path, 0, op.ID))
				}
				// Same constraint on regular Responses
				if op.Responses.StatusCodeResponses != nil { // Safeguard
					for code, r := range op.Responses.StatusCodeResponses {
						res.Merge(ex.validateExampleInResponse(&r, "response", path, code, op.ID)) //#nosec
					}
				}
			} else if op.ID != "" {
				// Empty op.ID means there is no meaningful operation: no need to report a specific message
				res.AddErrors(noValidResponseMsg(op.ID))
			}
		}
	}
	if s.spec.Spec().Definitions != nil { // Safeguard
		// reset explored schemas to get depth-first recursive-proof exploration
		ex.resetVisited()
		for nm, sch := range s.spec.Spec().Definitions {
			res.Merge(ex.validateExampleValueSchemaAgainstSchema("definitions."+nm, "body", &sch)) //#nosec
		}
	}
	return res
}

func (ex *exampleValidator) validateExampleInResponse(resp *spec.Response, responseType, path string, responseCode int, operationID string) *Result {
	s := ex.SpecValidator

	response, res := responseHelp.expandResponseRef(resp, path, s)
	if !res.IsValid() { // Safeguard
		return res
	}

	responseName, responseCodeAsStr := responseHelp.responseMsgVariants(responseType, responseCode)

	if response.Headers != nil { // Safeguard
		for nm, h := range response.Headers {
			// reset explored schemas to get depth-first recursive-proof exploration
			ex.resetVisited()

			if h.Example != nil {
				red := newHeaderValidator(nm, &h, s.KnownFormats, ex.schemaOptions).Validate(h.Example) //#nosec
				if red.HasErrorsOrWarnings() {
					res.AddWarnings(exampleValueHeaderDoesNotValidateMsg(operationID, nm, responseName))
					res.MergeAsWarnings(red)
				} else if red.wantsRedeemOnMerge {
					pools.poolOfResults.RedeemResult(red)
				}
			}

			// Headers have inline definition, like params
			if h.Items != nil {
				red := ex.validateExampleValueItemsAgainstSchema(nm, "header", &h, h.Items) //#nosec
				if red.HasErrorsOrWarnings() {
					res.AddWarnings(exampleValueHeaderItemsDoesNotValidateMsg(operationID, nm, responseName))
					res.MergeAsWarnings(red)
				} else if red.wantsRedeemOnMerge {
					pools.poolOfResults.RedeemResult(red)
				}
			}

			if _, err := compileRegexp(h.Pattern); err != nil {
				res.AddErrors(invalidPatternInHeaderMsg(operationID, nm, responseName, h.Pattern, err))
			}

			// Headers don't have schema
		}
	}
	if response.Schema != nil {
		// reset explored schemas to get depth-first recursive-proof exploration
		ex.resetVisited()

		red := ex.validateExampleValueSchemaAgainstSchema(responseCodeAsStr, "response", response.Schema)
		if red.HasErrorsOrWarnings() {
			// Additional message to make sure the context of the error is not lost
			res.AddWarnings(exampleValueInDoesNotValidateMsg(operationID, responseName))
			res.Merge(red)
		} else if red.wantsRedeemOnMerge {
			pools.poolOfResults.RedeemResult(red)
		}
	}

	if response.Examples != nil {
		if response.Schema != nil {
			if example, ok := response.Examples["application/json"]; ok {
				res.MergeAsWarnings(
					newSchemaValidator(response.Schema, s.spec.Spec(), path+".examples", s.KnownFormats, s.schemaOptions).Validate(example),
				)
			} else {
				// TODO: validate other media types too
				res.AddWarnings(examplesMimeNotSupportedMsg(operationID, responseName))
			}
		} else {
			res.AddWarnings(examplesWithoutSchemaMsg(operationID, responseName))
		}
	}
	return res
}

func (ex *exampleValidator) validateExampleValueSchemaAgainstSchema(path, in string, schema *spec.Schema) *Result {
	if schema == nil || ex.isVisited(path) {
		// Avoids recursing if we are already done with that check
		return nil
	}
	ex.beingVisited(path)
	s := ex.SpecValidator
	res := pools.poolOfResults.BorrowResult()

	if schema.Example != nil {
		res.MergeAsWarnings(
			newSchemaValidator(schema, s.spec.Spec(), path+".example", s.KnownFormats, ex.schemaOptions).Validate(schema.Example),
		)
	}
	if schema.Items != nil {
		if schema.Items.Schema != nil {
			res.Merge(ex.validateExampleValueSchemaAgainstSchema(path+".items.example", in, schema.Items.Schema))
		}
		// Multiple schemas in items
		if schema.Items.Schemas != nil { // Safeguard
			for i, sch := range schema.Items.Schemas {
				res.Merge(ex.validateExampleValueSchemaAgainstSchema(fmt.Sprintf("%s.items[%d].example", path, i), in, &sch)) //#nosec
			}
		}
	}
	if _, err := compileRegexp(schema.Pattern); err != nil {
		res.AddErrors(invalidPatternInMsg(path, in, schema.Pattern))
	}
	if schema.AdditionalItems != nil && schema.AdditionalItems.Schema != nil {
		// NOTE: we keep validating values, even though additionalItems is unsupported in Swagger 2.0 (and 3.0 as well)
		res.Merge(ex.validateExampleValueSchemaAgainstSchema(path+".additionalItems", in, schema.AdditionalItems.Schema))
	}
	for propName, prop := range schema.Properties {
		res.Merge(ex.validateExampleValueSchemaAgainstSchema(path+"."+propName, in, &prop)) //#nosec
	}
	for propName, prop := range schema.PatternProperties {
		res.Merge(ex.validateExampleValueSchemaAgainstSchema(path+"."+propName, in, &prop)) //#nosec
	}
	if schema.AdditionalProperties != nil && schema.AdditionalProperties.Schema != nil {
		res.Merge(ex.validateExampleValueSchemaAgainstSchema(path+".additionalProperties", in, schema.AdditionalProperties.Schema))
	}
	if schema.AllOf != nil {
		for i, aoSch := range schema.AllOf {
			res.Merge(ex.validateExampleValueSchemaAgainstSchema(fmt.Sprintf("%s.allOf[%d]", path, i), in, &aoSch)) //#nosec
		}
	}
	return res
}

// TODO: Temporary duplicated code. Need to refactor with examples
//

func (ex *exampleValidator) validateExampleValueItemsAgainstSchema(path, in string, root interface{}, items *spec.Items) *Result {
	res := pools.poolOfResults.BorrowResult()
	s := ex.SpecValidator
	if items != nil {
		if items.Example != nil {
			res.MergeAsWarnings(
				newItemsValidator(path, in, items, root, s.KnownFormats, ex.schemaOptions).Validate(0, items.Example),
			)
		}
		if items.Items != nil {
			res.Merge(ex.validateExampleValueItemsAgainstSchema(path+"[0].example", in, root, items.Items))
		}
		if _, err := compileRegexp(items.Pattern); err != nil {
			res.AddErrors(invalidPatternInMsg(path, in, items.Pattern))
		}
	}

	return res
}<|MERGE_RESOLUTION|>--- conflicted
+++ resolved
@@ -58,14 +58,9 @@
 //   - schemas
 //   - individual property
 //   - responses
-<<<<<<< HEAD
-func (ex *exampleValidator) Validate() (errs *Result) {
-	errs = new(Result)
-=======
 func (ex *exampleValidator) Validate() *Result {
 	errs := pools.poolOfResults.BorrowResult()
 
->>>>>>> c0c833b3
 	if ex == nil || ex.SpecValidator == nil {
 		return errs
 	}
