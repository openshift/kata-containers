--- conflicted
+++ resolved
@@ -184,10 +184,6 @@
 
 	responseName, responseCodeAsStr := responseHelp.responseMsgVariants(responseType, responseCode)
 
-<<<<<<< HEAD
-	//nolint: dupl
-=======
->>>>>>> c0c833b3
 	if response.Headers != nil { // Safeguard
 		for nm, h := range response.Headers {
 			// reset explored schemas to get depth-first recursive-proof exploration
@@ -288,10 +284,6 @@
 
 // TODO: Temporary duplicated code. Need to refactor with examples
 
-<<<<<<< HEAD
-// nolint: dupl
-=======
->>>>>>> c0c833b3
 func (d *defaultValidator) validateDefaultValueItemsAgainstSchema(path, in string, root interface{}, items *spec.Items) *Result {
 	res := pools.poolOfResults.BorrowResult()
 	s := d.SpecValidator
