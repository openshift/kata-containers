// Copyright 2016 The Go Authors. All rights reserved.
// Use of this source code is governed by a BSD-style
// license that can be found in the LICENSE file.

// Package errgroup provides synchronization, error propagation, and Context
// cancelation for groups of goroutines working on subtasks of a common task.
//
// [errgroup.Group] is related to [sync.WaitGroup] but adds handling of tasks
// returning errors.
package errgroup

import (
	"context"
	"fmt"
	"runtime"
	"runtime/debug"
	"sync"
)

type token struct{}

// A Group is a collection of goroutines working on subtasks that are part of
// the same overall task. A Group should not be reused for different tasks.
//
// A zero Group is valid, has no limit on the number of active goroutines,
// and does not cancel on error.
type Group struct {
	cancel func(error)

	wg sync.WaitGroup

	sem chan token

	errOnce sync.Once
	err     error

	mu         sync.Mutex
	panicValue any  // = PanicError | PanicValue; non-nil if some Group.Go goroutine panicked.
	abnormal   bool // some Group.Go goroutine terminated abnormally (panic or goexit).
}

func (g *Group) done() {
	if g.sem != nil {
		<-g.sem
	}
	g.wg.Done()
}

// WithContext returns a new Group and an associated Context derived from ctx.
//
// The derived Context is canceled the first time a function passed to Go
// returns a non-nil error or the first time Wait returns, whichever occurs
// first.
func WithContext(ctx context.Context) (*Group, context.Context) {
	ctx, cancel := context.WithCancelCause(ctx)
	return &Group{cancel: cancel}, ctx
}

// Wait blocks until all function calls from the Go method have returned
// normally, then returns the first non-nil error (if any) from them.
//
// If any of the calls panics, Wait panics with a [PanicValue];
// and if any of them calls [runtime.Goexit], Wait calls runtime.Goexit.
func (g *Group) Wait() error {
	g.wg.Wait()
	if g.cancel != nil {
		g.cancel(g.err)
	}
	if g.panicValue != nil {
		panic(g.panicValue)
	}
	if g.abnormal {
		runtime.Goexit()
	}
	return g.err
}

// Go calls the given function in a new goroutine.
<<<<<<< HEAD
//
=======
>>>>>>> c0c833b3
// The first call to Go must happen before a Wait.
// It blocks until the new goroutine can be added without the number of
// goroutines in the group exceeding the configured limit.
//
<<<<<<< HEAD
// The first goroutine in the group that returns a non-nil error will
// cancel the associated Context, if any. The error will be returned
// by Wait.
=======
// It blocks until the new goroutine can be added without the number of
// goroutines in the group exceeding the configured limit.
//
// The first goroutine in the group that returns a non-nil error, panics, or
// invokes [runtime.Goexit] will cancel the associated Context, if any.
>>>>>>> c0c833b3
func (g *Group) Go(f func() error) {
	if g.sem != nil {
		g.sem <- token{}
	}

	g.add(f)
}

func (g *Group) add(f func() error) {
	g.wg.Add(1)
	go func() {
		defer g.done()
		normalReturn := false
		defer func() {
			if normalReturn {
				return
			}
			v := recover()
			g.mu.Lock()
			defer g.mu.Unlock()
			if !g.abnormal {
				if g.cancel != nil {
					g.cancel(g.err)
				}
				g.abnormal = true
			}
			if v != nil && g.panicValue == nil {
				switch v := v.(type) {
				case error:
					g.panicValue = PanicError{
						Recovered: v,
						Stack:     debug.Stack(),
					}
				default:
					g.panicValue = PanicValue{
						Recovered: v,
						Stack:     debug.Stack(),
					}
				}
			}
		}()

<<<<<<< HEAD
		// It is tempting to propagate panics from f()
		// up to the goroutine that calls Wait, but
		// it creates more problems than it solves:
		// - it delays panics arbitrarily,
		//   making bugs harder to detect;
		// - it turns f's panic stack into a mere value,
		//   hiding it from crash-monitoring tools;
		// - it risks deadlocks that hide the panic entirely,
		//   if f's panic leaves the program in a state
		//   that prevents the Wait call from being reached.
		// See #53757, #74275, #74304, #74306.

		if err := f(); err != nil {
=======
		err := f()
		normalReturn = true
		if err != nil {
>>>>>>> c0c833b3
			g.errOnce.Do(func() {
				g.err = err
				if g.cancel != nil {
					g.cancel(g.err)
				}
			})
		}
	}()
}

// TryGo calls the given function in a new goroutine only if the number of
// active goroutines in the group is currently below the configured limit.
//
// The return value reports whether the goroutine was started.
func (g *Group) TryGo(f func() error) bool {
	if g.sem != nil {
		select {
		case g.sem <- token{}:
			// Note: this allows barging iff channels in general allow barging.
		default:
			return false
		}
	}

	g.add(f)
	return true
}

// SetLimit limits the number of active goroutines in this group to at most n.
// A negative value indicates no limit.
// A limit of zero will prevent any new goroutines from being added.
//
// Any subsequent call to the Go method will block until it can add an active
// goroutine without exceeding the configured limit.
//
// The limit must not be modified while any goroutines in the group are active.
func (g *Group) SetLimit(n int) {
	if n < 0 {
		g.sem = nil
		return
	}
	if len(g.sem) != 0 {
		panic(fmt.Errorf("errgroup: modify limit while %v goroutines in the group are still active", len(g.sem)))
	}
	g.sem = make(chan token, n)
}

// PanicError wraps an error recovered from an unhandled panic
// when calling a function passed to Go or TryGo.
type PanicError struct {
	Recovered error
	Stack     []byte // result of call to [debug.Stack]
}

func (p PanicError) Error() string {
	// A Go Error method conventionally does not include a stack dump, so omit it
	// here. (Callers who care can extract it from the Stack field.)
	return fmt.Sprintf("recovered from errgroup.Group: %v", p.Recovered)
}

func (p PanicError) Unwrap() error { return p.Recovered }

// PanicValue wraps a value that does not implement the error interface,
// recovered from an unhandled panic when calling a function passed to Go or
// TryGo.
type PanicValue struct {
	Recovered any
	Stack     []byte // result of call to [debug.Stack]
}

func (p PanicValue) String() string {
	if len(p.Stack) > 0 {
		return fmt.Sprintf("recovered from errgroup.Group: %v\n%s", p.Recovered, p.Stack)
	}
	return fmt.Sprintf("recovered from errgroup.Group: %v", p.Recovered)
}<|MERGE_RESOLUTION|>--- conflicted
+++ resolved
@@ -76,25 +76,15 @@
 }
 
 // Go calls the given function in a new goroutine.
-<<<<<<< HEAD
-//
-=======
->>>>>>> c0c833b3
 // The first call to Go must happen before a Wait.
 // It blocks until the new goroutine can be added without the number of
-// goroutines in the group exceeding the configured limit.
-//
-<<<<<<< HEAD
-// The first goroutine in the group that returns a non-nil error will
-// cancel the associated Context, if any. The error will be returned
-// by Wait.
-=======
+// active goroutines in the group exceeding the configured limit.
+//
 // It blocks until the new goroutine can be added without the number of
 // goroutines in the group exceeding the configured limit.
 //
 // The first goroutine in the group that returns a non-nil error, panics, or
 // invokes [runtime.Goexit] will cancel the associated Context, if any.
->>>>>>> c0c833b3
 func (g *Group) Go(f func() error) {
 	if g.sem != nil {
 		g.sem <- token{}
@@ -137,25 +127,9 @@
 			}
 		}()
 
-<<<<<<< HEAD
-		// It is tempting to propagate panics from f()
-		// up to the goroutine that calls Wait, but
-		// it creates more problems than it solves:
-		// - it delays panics arbitrarily,
-		//   making bugs harder to detect;
-		// - it turns f's panic stack into a mere value,
-		//   hiding it from crash-monitoring tools;
-		// - it risks deadlocks that hide the panic entirely,
-		//   if f's panic leaves the program in a state
-		//   that prevents the Wait call from being reached.
-		// See #53757, #74275, #74304, #74306.
-
-		if err := f(); err != nil {
-=======
 		err := f()
 		normalReturn = true
 		if err != nil {
->>>>>>> c0c833b3
 			g.errOnce.Do(func() {
 				g.err = err
 				if g.cancel != nil {
