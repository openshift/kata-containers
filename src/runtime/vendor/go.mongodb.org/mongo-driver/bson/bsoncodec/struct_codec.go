--- conflicted
+++ resolved
@@ -60,13 +60,6 @@
 
 // StructCodec is the Codec used for struct values.
 //
-<<<<<<< HEAD
-// Deprecated: Use [go.mongodb.org/mongo-driver/bson.NewRegistry] to get a registry with the
-// StructCodec registered.
-type StructCodec struct {
-	cache  map[reflect.Type]*structDescription
-	l      sync.RWMutex
-=======
 // Deprecated: StructCodec will not be directly configurable in Go Driver 2.0.
 // To configure the struct encode and decode behavior, use the configuration
 // methods on a [go.mongodb.org/mongo-driver/bson.Encoder] or
@@ -85,17 +78,12 @@
 // settings.
 type StructCodec struct {
 	cache  sync.Map // map[reflect.Type]*structDescription
->>>>>>> c0c833b3
 	parser StructTagParser
 
 	// DecodeZeroStruct causes DecodeValue to delete any existing values from Go structs in the
 	// destination value passed to Decode before unmarshaling BSON documents into them.
 	//
-<<<<<<< HEAD
-	// Deprecated: Use bson.Decoder.ZeroStructs instead.
-=======
 	// Deprecated: Use bson.Decoder.ZeroStructs or options.BSONOptions.ZeroStructs instead.
->>>>>>> c0c833b3
 	DecodeZeroStruct bool
 
 	// DecodeDeepZeroInline causes DecodeValue to delete any existing values from Go structs in the
@@ -108,11 +96,7 @@
 	// MyStruct{}) as empty and omit it from the marshaled BSON when the "omitempty" struct tag
 	// option is set.
 	//
-<<<<<<< HEAD
-	// Deprecated: Use bson.Encoder.OmitZeroStruct instead.
-=======
 	// Deprecated: Use bson.Encoder.OmitZeroStruct or options.BSONOptions.OmitZeroStruct instead.
->>>>>>> c0c833b3
 	EncodeOmitDefaultStruct bool
 
 	// AllowUnexportedFields allows encoding and decoding values from un-exported struct fields.
@@ -125,12 +109,8 @@
 	// a duplicate field in the marshaled BSON when the "inline" struct tag option is set. The
 	// default value is true.
 	//
-<<<<<<< HEAD
-	// Deprecated: Use bson.Encoder.ErrorOnInlineDuplicates instead.
-=======
 	// Deprecated: Use bson.Encoder.ErrorOnInlineDuplicates or
 	// options.BSONOptions.ErrorOnInlineDuplicates instead.
->>>>>>> c0c833b3
 	OverwriteDuplicatedInlinedFields bool
 }
 
@@ -139,13 +119,8 @@
 
 // NewStructCodec returns a StructCodec that uses p for struct tag parsing.
 //
-<<<<<<< HEAD
-// Deprecated: Use [go.mongodb.org/mongo-driver/bson.NewRegistry] to get a registry with the
-// StructCodec registered.
-=======
 // Deprecated: NewStructCodec will not be available in Go Driver 2.0. See
 // [StructCodec] for more details.
->>>>>>> c0c833b3
 func NewStructCodec(p StructTagParser, opts ...*bsonoptions.StructCodecOptions) (*StructCodec, error) {
 	if p == nil {
 		return nil, errors.New("a StructTagParser must be provided to NewStructCodec")
@@ -229,20 +204,6 @@
 
 		encoder := desc.encoder
 
-<<<<<<< HEAD
-		var zero bool
-		rvInterface := rv.Interface()
-		if cz, ok := encoder.(CodecZeroer); ok {
-			zero = cz.IsTypeZero(rvInterface)
-		} else if rv.Kind() == reflect.Interface {
-			// isZero will not treat an interface rv as an interface, so we need to check for the
-			// zero interface separately.
-			zero = rv.IsNil()
-		} else {
-			zero = isZero(rvInterface, sc.EncodeOmitDefaultStruct || ec.omitZeroStruct)
-		}
-		if desc.omitEmpty && zero {
-=======
 		var empty bool
 		if cz, ok := encoder.(CodecZeroer); ok {
 			empty = cz.IsTypeZero(rv.Interface())
@@ -254,7 +215,6 @@
 			empty = isEmpty(rv, sc.EncodeOmitDefaultStruct || ec.omitZeroStruct)
 		}
 		if desc.omitEmpty && empty {
->>>>>>> c0c833b3
 			continue
 		}
 
@@ -446,23 +406,10 @@
 	return nil
 }
 
-<<<<<<< HEAD
-func isZero(i interface{}, omitZeroStruct bool) bool {
-	v := reflect.ValueOf(i)
-
-	// check the value validity
-	if !v.IsValid() {
-		return true
-	}
-
-	if z, ok := v.Interface().(Zeroer); ok && (v.Kind() != reflect.Ptr || !v.IsNil()) {
-		return z.IsZero()
-=======
 func isEmpty(v reflect.Value, omitZeroStruct bool) bool {
 	kind := v.Kind()
 	if (kind != reflect.Ptr || !v.IsNil()) && v.Type().Implements(tZeroer) {
 		return v.Interface().(Zeroer).IsZero()
->>>>>>> c0c833b3
 	}
 	switch kind {
 	case reflect.Array, reflect.Map, reflect.Slice, reflect.String:
@@ -471,25 +418,10 @@
 		if !omitZeroStruct {
 			return false
 		}
-<<<<<<< HEAD
-
-		// TODO(GODRIVER-2820): Update the logic to be able to handle private struct fields.
-		// TODO Use condition "reflect.Zero(v.Type()).Equal(v)" instead.
-
-=======
->>>>>>> c0c833b3
 		vt := v.Type()
 		if vt == tTime {
 			return v.Interface().(time.Time).IsZero()
 		}
-<<<<<<< HEAD
-		for i := 0; i < v.NumField(); i++ {
-			if vt.Field(i).PkgPath != "" && !vt.Field(i).Anonymous {
-				continue // Private field
-			}
-			fld := v.Field(i)
-			if !isZero(fld.Interface(), omitZeroStruct) {
-=======
 		numField := vt.NumField()
 		for i := 0; i < numField; i++ {
 			ff := vt.Field(i)
@@ -497,7 +429,6 @@
 				continue // Private field
 			}
 			if !isEmpty(v.Field(i), omitZeroStruct) {
->>>>>>> c0c833b3
 				return false
 			}
 		}
