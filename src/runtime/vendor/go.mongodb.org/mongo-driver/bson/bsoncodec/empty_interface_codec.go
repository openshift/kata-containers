--- conflicted
+++ resolved
@@ -17,10 +17,6 @@
 
 // EmptyInterfaceCodec is the Codec used for interface{} values.
 //
-<<<<<<< HEAD
-// Deprecated: Use [go.mongodb.org/mongo-driver/bson.NewRegistry] to get a registry with the
-// EmptyInterfaceCodec registered.
-=======
 // Deprecated: EmptyInterfaceCodec will not be directly configurable in Go
 // Driver 2.0. To configure the empty interface encode and decode behavior, use
 // the configuration methods on a [go.mongodb.org/mongo-driver/bson.Encoder] or
@@ -37,16 +33,11 @@
 //
 // See the deprecation notice for each field in EmptyInterfaceCodec for the
 // corresponding settings.
->>>>>>> c0c833b3
 type EmptyInterfaceCodec struct {
 	// DecodeBinaryAsSlice causes DecodeValue to unmarshal BSON binary field values that are the
 	// "Generic" or "Old" BSON binary subtype as a Go byte slice instead of a primitive.Binary.
 	//
-<<<<<<< HEAD
-	// Deprecated: Use bson.Decoder.BinaryAsSlice instead.
-=======
 	// Deprecated: Use bson.Decoder.BinaryAsSlice or options.BSONOptions.BinaryAsSlice instead.
->>>>>>> c0c833b3
 	DecodeBinaryAsSlice bool
 }
 
@@ -61,13 +52,8 @@
 
 // NewEmptyInterfaceCodec returns a EmptyInterfaceCodec with options opts.
 //
-<<<<<<< HEAD
-// Deprecated: Use [go.mongodb.org/mongo-driver/bson.NewRegistry] to get a registry with the
-// EmptyInterfaceCodec registered.
-=======
 // Deprecated: NewEmptyInterfaceCodec will not be available in Go Driver 2.0. See
 // [EmptyInterfaceCodec] for more details.
->>>>>>> c0c833b3
 func NewEmptyInterfaceCodec(opts ...*bsonoptions.EmptyInterfaceCodecOptions) *EmptyInterfaceCodec {
 	interfaceOpt := bsonoptions.MergeEmptyInterfaceCodecOptions(opts...)
 
