// Copyright (C) MongoDB, Inc. 2017-present.
//
// Licensed under the Apache License, Version 2.0 (the "License"); you may
// not use this file except in compliance with the License. You may obtain
// a copy of the License at http://www.apache.org/licenses/LICENSE-2.0

package bsoncodec

import (
	"reflect"

	"go.mongodb.org/mongo-driver/bson/bsonrw"
	"go.mongodb.org/mongo-driver/x/bsonx/bsoncore"
)

// ArrayCodec is the Codec used for bsoncore.Array values.
//
<<<<<<< HEAD
// Deprecated: Use [go.mongodb.org/mongo-driver/bson.NewRegistry] to get a registry with the
// ArrayCodec registered.
=======
// Deprecated: ArrayCodec will not be directly accessible in Go Driver 2.0.
>>>>>>> c0c833b3
type ArrayCodec struct{}

var defaultArrayCodec = NewArrayCodec()

// NewArrayCodec returns an ArrayCodec.
//
<<<<<<< HEAD
// Deprecated: Use [go.mongodb.org/mongo-driver/bson.NewRegistry] to get a registry with the
// ArrayCodec registered.
=======
// Deprecated: NewArrayCodec will not be available in Go Driver 2.0. See
// [ArrayCodec] for more details.
>>>>>>> c0c833b3
func NewArrayCodec() *ArrayCodec {
	return &ArrayCodec{}
}

// EncodeValue is the ValueEncoder for bsoncore.Array values.
func (ac *ArrayCodec) EncodeValue(_ EncodeContext, vw bsonrw.ValueWriter, val reflect.Value) error {
	if !val.IsValid() || val.Type() != tCoreArray {
		return ValueEncoderError{Name: "CoreArrayEncodeValue", Types: []reflect.Type{tCoreArray}, Received: val}
	}

	arr := val.Interface().(bsoncore.Array)
	return bsonrw.Copier{}.CopyArrayFromBytes(vw, arr)
}

// DecodeValue is the ValueDecoder for bsoncore.Array values.
func (ac *ArrayCodec) DecodeValue(_ DecodeContext, vr bsonrw.ValueReader, val reflect.Value) error {
	if !val.CanSet() || val.Type() != tCoreArray {
		return ValueDecoderError{Name: "CoreArrayDecodeValue", Types: []reflect.Type{tCoreArray}, Received: val}
	}

	if val.IsNil() {
		val.Set(reflect.MakeSlice(val.Type(), 0, 0))
	}

	val.SetLen(0)
	arr, err := bsonrw.Copier{}.AppendArrayBytes(val.Interface().(bsoncore.Array), vr)
	val.Set(reflect.ValueOf(arr))
	return err
}<|MERGE_RESOLUTION|>--- conflicted
+++ resolved
@@ -15,25 +15,15 @@
 
 // ArrayCodec is the Codec used for bsoncore.Array values.
 //
-<<<<<<< HEAD
-// Deprecated: Use [go.mongodb.org/mongo-driver/bson.NewRegistry] to get a registry with the
-// ArrayCodec registered.
-=======
 // Deprecated: ArrayCodec will not be directly accessible in Go Driver 2.0.
->>>>>>> c0c833b3
 type ArrayCodec struct{}
 
 var defaultArrayCodec = NewArrayCodec()
 
 // NewArrayCodec returns an ArrayCodec.
 //
-<<<<<<< HEAD
-// Deprecated: Use [go.mongodb.org/mongo-driver/bson.NewRegistry] to get a registry with the
-// ArrayCodec registered.
-=======
 // Deprecated: NewArrayCodec will not be available in Go Driver 2.0. See
 // [ArrayCodec] for more details.
->>>>>>> c0c833b3
 func NewArrayCodec() *ArrayCodec {
 	return &ArrayCodec{}
 }
