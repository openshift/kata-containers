// Copyright (C) MongoDB, Inc. 2017-present.
//
// Licensed under the Apache License, Version 2.0 (the "License"); you may
// not use this file except in compliance with the License. You may obtain
// a copy of the License at http://www.apache.org/licenses/LICENSE-2.0

// Package bson is a library for reading, writing, and manipulating BSON. BSON is a binary serialization format used to
// store documents and make remote procedure calls in MongoDB. The BSON specification is located at https://bsonspec.org.
<<<<<<< HEAD
// The BSON library handles marshalling and unmarshalling of values through a configurable codec system. For a description
// of the codec system and examples of registering custom codecs, see the bsoncodec package. For additional information and
// usage examples, check out the [Work with BSON] page in the Go Driver docs site.
=======
// The BSON library handles marshaling and unmarshaling of values through a configurable codec system. For a description
// of the codec system and examples of registering custom codecs, see the bsoncodec package. For additional information
// and usage examples, check out the [Work with BSON] page in the Go Driver docs site.
>>>>>>> c0c833b3
//
// # Raw BSON
//
// The Raw family of types is used to validate and retrieve elements from a slice of bytes. This
// type is most useful when you want do lookups on BSON bytes without unmarshaling it into another
// type.
//
// Example:
//
//	var raw bson.Raw = ... // bytes from somewhere
//	err := raw.Validate()
//	if err != nil { return err }
//	val := raw.Lookup("foo")
//	i32, ok := val.Int32OK()
//	// do something with i32...
//
// # Native Go Types
//
// The D and M types defined in this package can be used to build representations of BSON using native Go types. D is a
// slice and M is a map. For more information about the use cases for these types, see the documentation on the type
// definitions.
//
// Note that a D should not be constructed with duplicate key names, as that can cause undefined server behavior.
//
// Example:
//
//	bson.D{{"foo", "bar"}, {"hello", "world"}, {"pi", 3.14159}}
//	bson.M{"foo": "bar", "hello": "world", "pi": 3.14159}
//
// When decoding BSON to a D or M, the following type mappings apply when unmarshaling:
//
//  1. BSON int32 unmarshals to an int32.
//  2. BSON int64 unmarshals to an int64.
//  3. BSON double unmarshals to a float64.
//  4. BSON string unmarshals to a string.
//  5. BSON boolean unmarshals to a bool.
//  6. BSON embedded document unmarshals to the parent type (i.e. D for a D, M for an M).
//  7. BSON array unmarshals to a bson.A.
//  8. BSON ObjectId unmarshals to a primitive.ObjectID.
//  9. BSON datetime unmarshals to a primitive.DateTime.
//  10. BSON binary unmarshals to a primitive.Binary.
//  11. BSON regular expression unmarshals to a primitive.Regex.
//  12. BSON JavaScript unmarshals to a primitive.JavaScript.
//  13. BSON code with scope unmarshals to a primitive.CodeWithScope.
//  14. BSON timestamp unmarshals to an primitive.Timestamp.
//  15. BSON 128-bit decimal unmarshals to an primitive.Decimal128.
//  16. BSON min key unmarshals to an primitive.MinKey.
//  17. BSON max key unmarshals to an primitive.MaxKey.
//  18. BSON undefined unmarshals to a primitive.Undefined.
//  19. BSON null unmarshals to nil.
//  20. BSON DBPointer unmarshals to a primitive.DBPointer.
//  21. BSON symbol unmarshals to a primitive.Symbol.
//
// The above mappings also apply when marshaling a D or M to BSON. Some other useful marshaling mappings are:
//
//  1. time.Time marshals to a BSON datetime.
//  2. int8, int16, and int32 marshal to a BSON int32.
//  3. int marshals to a BSON int32 if the value is between math.MinInt32 and math.MaxInt32, inclusive, and a BSON int64
//     otherwise.
//  4. int64 marshals to BSON int64 (unless [Encoder.IntMinSize] is set).
//  5. uint8 and uint16 marshal to a BSON int32.
//  6. uint, uint32, and uint64 marshal to a BSON int64 (unless [Encoder.IntMinSize] is set).
//  7. BSON null and undefined values will unmarshal into the zero value of a field (e.g. unmarshaling a BSON null or
//     undefined value into a string will yield the empty string.).
//
// # Structs
//
// Structs can be marshaled/unmarshaled to/from BSON or Extended JSON. When transforming structs to/from BSON or Extended
// JSON, the following rules apply:
//
//  1. Only exported fields in structs will be marshaled or unmarshaled.
//
//  2. When marshaling a struct, each field will be lowercased to generate the key for the corresponding BSON element.
//     For example, a struct field named "Foo" will generate key "foo". This can be overridden via a struct tag (e.g.
//     `bson:"fooField"` to generate key "fooField" instead).
//
//  3. An embedded struct field is marshaled as a subdocument. The key will be the lowercased name of the field's type.
//
//  4. A pointer field is marshaled as the underlying type if the pointer is non-nil. If the pointer is nil, it is
//     marshaled as a BSON null value.
//
//  5. When unmarshaling, a field of type interface{} will follow the D/M type mappings listed above. BSON documents
//     unmarshaled into an interface{} field will be unmarshaled as a D.
//
// The encoding of each struct field can be customized by the "bson" struct tag.
//
// This tag behavior is configurable, and different struct tag behavior can be configured by initializing a new
// bsoncodec.StructCodec with the desired tag parser and registering that StructCodec onto the Registry. By default, JSON
// tags are not honored, but that can be enabled by creating a StructCodec with JSONFallbackStructTagParser, like below:
//
// Example:
//
//	structcodec, _ := bsoncodec.NewStructCodec(bsoncodec.JSONFallbackStructTagParser)
//
// The bson tag gives the name of the field, possibly followed by a comma-separated list of options.
// The name may be empty in order to specify options without overriding the default field name. The following options can
// be used to configure behavior:
//
//  1. omitempty: If the omitempty struct tag is specified on a field, the field will be omitted from the marshaling if
//     the field has an empty value, defined as false, 0, a nil pointer, a nil interface value, and any empty array,
//     slice, map, or string.
//     NOTE: It is recommended that this tag be used for all slice and map fields.
//
//  2. minsize: If the minsize struct tag is specified on a field of type int64, uint, uint32, or uint64 and the value of
//     the field can fit in a signed int32, the field will be serialized as a BSON int32 rather than a BSON int64. For
//     other types, this tag is ignored.
//
//  3. truncate: If the truncate struct tag is specified on a field with a non-float numeric type, BSON doubles
//     unmarshaled into that field will be truncated at the decimal point. For example, if 3.14 is unmarshaled into a
//     field of type int, it will be unmarshaled as 3. If this tag is not specified, the decoder will throw an error if
//     the value cannot be decoded without losing precision. For float64 or non-numeric types, this tag is ignored.
//
//  4. inline: If the inline struct tag is specified for a struct or map field, the field will be "flattened" when
<<<<<<< HEAD
//     marshalling and "un-flattened" when unmarshalling. This means that all of the fields in that struct/map will be
//     pulled up one level and will become top-level fields rather than being fields in a nested document. For example, if a
//     map field named "Map" with value map[string]interface{}{"foo": "bar"} is inlined, the resulting document will be
//     {"foo": "bar"} instead of {"map": {"foo": "bar"}}. There can only be one inlined map field in a struct. If there are
//     duplicated fields in the resulting document when an inlined struct is marshalled, the inlined field will be overwritten.
//     If there are duplicated fields in the resulting document when an inlined map is marshalled, an error will be returned.
//     This tag can be used with fields that are pointers to structs. If an inlined pointer field is nil, it will not be
//     marshalled. For fields that are not maps or structs, this tag is ignored.
//
// # Marshalling and Unmarshalling
//
// Manually marshalling and unmarshalling can be done with the Marshal and Unmarshal family of functions.
=======
//     marshaling and "un-flattened" when unmarshaling. This means that all of the fields in that struct/map will be
//     pulled up one level and will become top-level fields rather than being fields in a nested document. For example,
//     if a map field named "Map" with value map[string]interface{}{"foo": "bar"} is inlined, the resulting document will
//     be {"foo": "bar"} instead of {"map": {"foo": "bar"}}. There can only be one inlined map field in a struct. If
//     there are duplicated fields in the resulting document when an inlined struct is marshaled, the inlined field will
//     be overwritten. If there are duplicated fields in the resulting document when an inlined map is marshaled, an
//     error will be returned. This tag can be used with fields that are pointers to structs. If an inlined pointer field
//     is nil, it will not be marshaled. For fields that are not maps or structs, this tag is ignored.
//
// # Marshaling and Unmarshaling
//
// Manually marshaling and unmarshaling can be done with the Marshal and Unmarshal family of functions.
>>>>>>> c0c833b3
//
// [Work with BSON]: https://www.mongodb.com/docs/drivers/go/current/fundamentals/bson/
package bson<|MERGE_RESOLUTION|>--- conflicted
+++ resolved
@@ -6,15 +6,9 @@
 
 // Package bson is a library for reading, writing, and manipulating BSON. BSON is a binary serialization format used to
 // store documents and make remote procedure calls in MongoDB. The BSON specification is located at https://bsonspec.org.
-<<<<<<< HEAD
-// The BSON library handles marshalling and unmarshalling of values through a configurable codec system. For a description
-// of the codec system and examples of registering custom codecs, see the bsoncodec package. For additional information and
-// usage examples, check out the [Work with BSON] page in the Go Driver docs site.
-=======
 // The BSON library handles marshaling and unmarshaling of values through a configurable codec system. For a description
 // of the codec system and examples of registering custom codecs, see the bsoncodec package. For additional information
 // and usage examples, check out the [Work with BSON] page in the Go Driver docs site.
->>>>>>> c0c833b3
 //
 // # Raw BSON
 //
@@ -128,20 +122,6 @@
 //     the value cannot be decoded without losing precision. For float64 or non-numeric types, this tag is ignored.
 //
 //  4. inline: If the inline struct tag is specified for a struct or map field, the field will be "flattened" when
-<<<<<<< HEAD
-//     marshalling and "un-flattened" when unmarshalling. This means that all of the fields in that struct/map will be
-//     pulled up one level and will become top-level fields rather than being fields in a nested document. For example, if a
-//     map field named "Map" with value map[string]interface{}{"foo": "bar"} is inlined, the resulting document will be
-//     {"foo": "bar"} instead of {"map": {"foo": "bar"}}. There can only be one inlined map field in a struct. If there are
-//     duplicated fields in the resulting document when an inlined struct is marshalled, the inlined field will be overwritten.
-//     If there are duplicated fields in the resulting document when an inlined map is marshalled, an error will be returned.
-//     This tag can be used with fields that are pointers to structs. If an inlined pointer field is nil, it will not be
-//     marshalled. For fields that are not maps or structs, this tag is ignored.
-//
-// # Marshalling and Unmarshalling
-//
-// Manually marshalling and unmarshalling can be done with the Marshal and Unmarshal family of functions.
-=======
 //     marshaling and "un-flattened" when unmarshaling. This means that all of the fields in that struct/map will be
 //     pulled up one level and will become top-level fields rather than being fields in a nested document. For example,
 //     if a map field named "Map" with value map[string]interface{}{"foo": "bar"} is inlined, the resulting document will
@@ -154,7 +134,6 @@
 // # Marshaling and Unmarshaling
 //
 // Manually marshaling and unmarshaling can be done with the Marshal and Unmarshal family of functions.
->>>>>>> c0c833b3
 //
 // [Work with BSON]: https://www.mongodb.com/docs/drivers/go/current/fundamentals/bson/
 package bson