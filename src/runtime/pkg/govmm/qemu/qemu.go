--- conflicted
+++ resolved
@@ -330,12 +330,9 @@
 	// for the SNP_LAUNCH_FINISH command defined in the SEV-SNP firmware ABI (default: all-zero)
 	SnpIdAuth string
 
-<<<<<<< HEAD
-=======
 	// SnpGuestPolicy is the integer representation of the SEV-SNP guest policy.
 	SnpGuestPolicy *uint64
 
->>>>>>> c0c833b3
 	// Raw byte slice of initdata digest
 	InitdataDigest []byte
 }
@@ -410,14 +407,6 @@
 		driveParams = append(driveParams, "if=pflash,format=raw,readonly=on")
 		driveParams = append(driveParams, fmt.Sprintf("file=%s", object.File))
 	case SNPGuest:
-		if len(object.InitdataDigest) > 0 {
-			// due to https://github.com/confidential-containers/qemu/blob/amd-snp-202402240000/qapi/qom.json#L926-L929
-			// hostdata in SEV-SNP should be exactly 32 bytes
-			hostdataSlice := adjustProperLength(object.InitdataDigest, 32)
-			hostdata := base64.StdEncoding.EncodeToString(hostdataSlice)
-			objectParams = append(objectParams, fmt.Sprintf("host-data=%s", hostdata))
-		}
-
 		objectParams = append(objectParams, string(object.Type))
 		objectParams = append(objectParams, fmt.Sprintf("id=%s", object.ID))
 		objectParams = append(objectParams, fmt.Sprintf("cbitpos=%d", object.CBitPos))
