--- conflicted
+++ resolved
@@ -130,11 +130,7 @@
 	}
 
 	if !rootFs.Mounted && len(sandboxConfig.Containers) == 1 {
-<<<<<<< HEAD
-		if rootFs.Source != "" && !vc.HasOptionPrefix(rootFs.Options, vc.VirtualVolumePrefix) && !vc.HasErofsOptions(rootFs.Options) {
-=======
 		if rootFs.Source != "" && !vc.HasOptionPrefix(rootFs.Options, vc.VirtualVolumePrefix) && !vc.IsErofsRootFS(rootFs) {
->>>>>>> 5bfe362c
 			realPath, err := ResolvePath(rootFs.Source)
 			if err != nil {
 				return nil, vc.Process{}, err
@@ -248,11 +244,7 @@
 	}
 
 	if !rootFs.Mounted {
-<<<<<<< HEAD
-		if rootFs.Source != "" && !vc.IsNydusRootFSType(rootFs.Type) && !vc.HasErofsOptions(rootFs.Options) {
-=======
 		if rootFs.Source != "" && !vc.IsNydusRootFSType(rootFs.Type) && !vc.IsErofsRootFS(rootFs) {
->>>>>>> 5bfe362c
 			realPath, err := ResolvePath(rootFs.Source)
 			if err != nil {
 				return vc.Process{}, err
