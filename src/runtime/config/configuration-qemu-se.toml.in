--- conflicted
+++ resolved
@@ -335,16 +335,6 @@
 # root-port or switch-port.
 # The default setting is "no-port", which means disabled.
 cold_plug_vfio = "bridge-port"
-<<<<<<< HEAD
-
-# VFIO devices are hotplugged on a bridge by default.
-# Enable hotplugging on root bus. This may be required for devices with
-# a large PCI bar, as this is a current limitation with hotplugging on
-# a bridge.
-# Default false
-#hotplug_vfio_on_root_bus = true
-=======
->>>>>>> 5bfe362c
 
 # Before hot plugging a PCIe device, you need to add a pcie_root_port device.
 # Use this parameter when using some large PCI bar devices, such as Nvidia GPU
