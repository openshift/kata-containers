# Copyright (c) 2024 Microsoft Corporation
#
# SPDX-License-Identifier: Apache-2.0
#

[package]
name = "genpolicy"
version = "0.1.0"
authors = ["The Kata Containers community <kata-dev@lists.katacontainers.io>"]
edition = "2021"
license = "Apache-2.0"

[dependencies]
# Logging.
env_logger = "0.10.0"
log = "0.4.17"

# Command line parsing.
clap = { version = "4.5.40", features = ["derive"] }

# YAML file serialization/deserialization.
base64 = "0.21.0"
serde = { version = "1.0.159", features = ["derive"] }
regex = "1.10.5"

# Newer serde_yaml versions are using unsafe-libyaml instead of yaml-rust,
# and incorrectly change on serialization:
#
# value: "yes"
#
# to:
#
# value: yes
#
# In YAML, the value yes without quotes is reserved for boolean,
# and confuses kubectl, that expects a string value.
serde_yaml = "0.8"

# Container repository.
anyhow = "1.0.32"
async-trait = "0.1.68"
docker_credential = "1.3.1"
flate2 = { version = "1.0.26", features = [
    "zlib-ng",
], default-features = false }
libz-ng-sys = "1.1.15" # force newer version that compiles on ppc64le
oci-client = { version = "0.12.0" }
openssl = { version = "0.10.72", features = ["vendored"] }
serde_ignored = "0.1.7"
serde_json = "1.0.39"
serde-transcode = "1.1.1"
tokio = { version = "1.38.0", features = ["rt-multi-thread"] }

# OCI container specs.
oci-spec = { version = "0.8.1", features = ["runtime"] }

# Kata Agent protocol.
protocols = { path = "../../libs/protocols", features = ["with-serde"] }
protobuf = "3.2.0"

# dm-verity root hash support
generic-array = "0.14.6"
sha2 = "0.10.6"
tarindex = { git = "https://github.com/kata-containers/tardev-snapshotter", rev = "06183a5" }
tempfile = "3.19.1"
<<<<<<< HEAD
zerocopy = "0.6.1"
=======
zerocopy = "0.6.6"
>>>>>>> 5bfe362c
fs2 = "0.4.3"

# containerd image pull support
k8s-cri = "0.7.0"
tonic = "0.9.2"
tower = "0.4.13"
containerd-client = "0.4.0"

# username to UID:GID mapping support
tar = "0.4.41"

[dev-dependencies]
kata-agent-policy = { path = "../../agent/policy" }
slog = "2.5.2"
assert_cmd = "2.0.14"<|MERGE_RESOLUTION|>--- conflicted
+++ resolved
@@ -63,11 +63,7 @@
 sha2 = "0.10.6"
 tarindex = { git = "https://github.com/kata-containers/tardev-snapshotter", rev = "06183a5" }
 tempfile = "3.19.1"
-<<<<<<< HEAD
-zerocopy = "0.6.1"
-=======
 zerocopy = "0.6.6"
->>>>>>> 5bfe362c
 fs2 = "0.4.3"
 
 # containerd image pull support
