--- conflicted
+++ resolved
@@ -43,14 +43,6 @@
 flate2 = { version = "1.0.26", features = [
     "zlib-ng",
 ], default-features = false }
-<<<<<<< HEAD
-libz-ng-sys = "1.1.15" # force newer version that compiles on ppc64le
-oci-client = { version = "0.12.0" }
-openssl = { version = "0.10.72", features = ["vendored"] }
-serde_ignored = "0.1.7"
-serde_json = "1.0.39"
-serde-transcode = "1.1.1"
-=======
 fs2 = "0.4.3"
 libz-ng-sys = "1.1.15" # force newer version that compiles on ppc64le
 oci-client = { version = "0.12.0" }
@@ -59,7 +51,6 @@
 serde_json = "1.0.39"
 serde-transcode = "1.1.1"
 tempfile = "3.19.1"
->>>>>>> c0c833b3
 tokio = { version = "1.38.0", features = ["rt-multi-thread"] }
 
 # OCI container specs.
@@ -69,17 +60,6 @@
 protocols = { path = "../../libs/protocols", features = ["with-serde"] }
 protobuf = "3.2.0"
 
-<<<<<<< HEAD
-# dm-verity root hash support
-generic-array = "0.14.6"
-sha2 = "0.10.6"
-tarindex = { git = "https://github.com/kata-containers/tardev-snapshotter", rev = "06183a5" }
-tempfile = "3.19.1"
-zerocopy = "0.6.1"
-fs2 = "0.4.3"
-
-=======
->>>>>>> c0c833b3
 # containerd image pull support
 k8s-cri = "0.7.0"
 tonic = "0.9.2"
