--- conflicted
+++ resolved
@@ -13,11 +13,7 @@
 
 [dependencies]
 anyhow = "^1.0"
-<<<<<<< HEAD
-nix = "0.24.0"
-=======
 nix = "0.26.4"
->>>>>>> c0c833b3
 tokio = { version = "1.44.2", features = ["rt-multi-thread"] }
 hyper = { version = "0.14.20", features = ["stream", "server", "http1"] }
 hyperlocal = "0.8"
