// Copyright (c) 2019-2021 Alibaba Cloud
//
// SPDX-License-Identifier: Apache-2.0
//

//! Configuration information for hypervisors.
//!
//! The configuration information for hypervisors is complex, and different hypervisors require
//! different configuration information. To make it flexible and extensible, we build a multi-layer
//! architecture to manipulate hypervisor configuration information.
//!
//! - **Vendor layer**: The `HypervisorVendor` structure provides hook points for vendors to
//!   customize the configuration for its deployment.
//! - **Hypervisor plugin layer**: Provides hook points for different hypervisors to manipulate
//!   the configuration information.
//! - **Hypervisor common layer**: Handles generic logic for all types of hypervisors.
//!
//! These three layers are applied in order. Changes made by the vendor layer will be visible
//! to the hypervisor plugin layer and the common layer. Changes made by the plugin layer will
//! only be visible to the common layer.
//!
//! Ideally the hypervisor configuration information should be split into hypervisor specific
//! part and common part. But the Kata 2.0 has adopted a policy to build a superset for all
//! hypervisors, so let's contain it...

use super::{default, ConfigOps, ConfigPlugin, TomlConfig};
use crate::annotations::KATA_ANNO_CFG_HYPERVISOR_PREFIX;
use crate::{eother, resolve_path, sl, validate_path};
use byte_unit::{Byte, Unit};
use lazy_static::lazy_static;
use regex::RegexSet;
use serde_enum_str::{Deserialize_enum_str, Serialize_enum_str};
use std::collections::HashMap;
use std::io::{self, Result};
use std::path::Path;
use std::sync::{Arc, Mutex};
use sysinfo::{MemoryRefreshKind, RefreshKind, System};

mod dragonball;
pub use self::dragonball::{DragonballConfig, HYPERVISOR_NAME_DRAGONBALL};

mod qemu;
pub use self::qemu::{QemuConfig, HYPERVISOR_NAME_QEMU};

mod ch;
pub use self::ch::{CloudHypervisorConfig, HYPERVISOR_NAME_CH};

mod remote;
pub use self::remote::{RemoteConfig, HYPERVISOR_NAME_REMOTE};

mod rate_limiter;
pub use self::rate_limiter::RateLimiterConfig;

/// Virtual PCI block device driver.
pub const VIRTIO_BLK_PCI: &str = "virtio-blk-pci";

/// Virtual MMIO block device driver.
pub const VIRTIO_BLK_MMIO: &str = "virtio-blk-mmio";

/// Virtual CCW block device driver.
pub const VIRTIO_BLK_CCW: &str = "virtio-blk-ccw";

/// Virtual SCSI block device driver.
pub const VIRTIO_SCSI: &str = "virtio-scsi";

/// Virtual PMEM device driver.
pub const VIRTIO_PMEM: &str = "virtio-pmem";

mod firecracker;
pub use self::firecracker::{FirecrackerConfig, HYPERVISOR_NAME_FIRECRACKER};

const NO_VIRTIO_FS: &str = "none";
const VIRTIO_9P: &str = "virtio-9p";
const VIRTIO_FS: &str = "virtio-fs";
const VIRTIO_FS_INLINE: &str = "inline-virtio-fs";
const MAX_BRIDGE_SIZE: u32 = 5;

const KERNEL_PARAM_DELIMITER: &str = " ";

lazy_static! {
    static ref HYPERVISOR_PLUGINS: Mutex<HashMap<String, Arc<dyn ConfigPlugin>>> =
        Mutex::new(HashMap::new());
}

/// Register a hypervisor plugin with `name`.
pub fn register_hypervisor_plugin(name: &str, plugin: Arc<dyn ConfigPlugin>) {
    let mut hypervisors = HYPERVISOR_PLUGINS.lock().unwrap();
    hypervisors.insert(name.to_string(), plugin);
}

/// Get the hypervisor plugin with `name`.
pub fn get_hypervisor_plugin(name: &str) -> Option<Arc<dyn ConfigPlugin>> {
    let hypervisors = HYPERVISOR_PLUGINS.lock().unwrap();
    hypervisors.get(name).cloned()
}

/// Configuration information for block device.
#[derive(Clone, Debug, Default, Deserialize, Serialize)]
pub struct BlockDeviceInfo {
    /// Disable block device from being used for a container's rootfs.
    ///
    /// In case of a storage driver like devicemapper where a container's root file system is
    /// backed by a block device, the block device is passed directly to the hypervisor for
    /// performance reasons. This flag prevents the block device from being passed to the
    /// hypervisor, shared fs is used instead to pass the rootfs.
    #[serde(default)]
    pub disable_block_device_use: bool,

    /// Block storage driver to be used for the hypervisor in case the container rootfs is backed
    /// by a block device. Options include:
    /// - `virtio-scsi`
    /// - `virtio-blk`
    /// - `nvdimm`
    #[serde(default)]
    pub block_device_driver: String,

    /// Block device AIO is the I/O mechanism specially for Qemu
    /// Options:
    ///
    ///   - threads
    ///     Pthread based disk I/O.
    ///
    ///   - native
    ///     Native Linux I/O.
    ///
    ///   - io_uring
    ///     Linux io_uring API. This provides the fastest I/O operations on Linux, requires kernel > 5.1 and
    ///     qemu >= 5.0.
    #[serde(default)]
    pub block_device_aio: String,

    /// Specifies cache-related options will be set to block devices or not.
    #[serde(default)]
    pub block_device_cache_set: bool,

    /// Specifies cache-related options for block devices.
    ///
    /// Denotes whether use of O_DIRECT (bypass the host page cache) is enabled.
    #[serde(default)]
    pub block_device_cache_direct: bool,

    /// Specifies cache-related options for block devices.
    ///
    /// Denotes whether flush requests for the device are ignored.
    #[serde(default)]
    pub block_device_cache_noflush: bool,

    /// If false and nvdimm is supported, use nvdimm device to plug guest image.
    #[serde(default)]
    pub disable_image_nvdimm: bool,

    /// The size in MiB will be plused to max memory of hypervisor.
    ///
    /// It is the memory address space for the NVDIMM device. If set block storage driver
    /// (`block_device_driver`) to `nvdimm`, should set `memory_offset` to the size of block device.
    #[serde(default)]
    pub memory_offset: u64,

    /// Enable vhost-user storage device, default false.
    ///
    /// Enabling this will result in some Linux reserved block type major range 240-254 being
    /// chosen to represent vhost-user devices.
    #[serde(default)]
    pub enable_vhost_user_store: bool,

    /// The base directory specifically used for vhost-user devices.
    ///
    /// Its sub-path `block` is used for block devices; `block/sockets` is where we expect
    /// vhost-user sockets to live; `block/devices` is where simulated block device nodes for
    /// vhost-user devices to live.
    #[serde(default)]
    pub vhost_user_store_path: String,

    /// List of valid annotations values for the vhost user store path.
    ///
    /// The default if not set is empty (all annotations rejected.)
    #[serde(default)]
    pub valid_vhost_user_store_paths: Vec<String>,

    /// controls disk I/O bandwidth (size in bits/sec)
    #[serde(default)]
    pub disk_rate_limiter_bw_max_rate: u64,
    /// increases the initial max rate
    #[serde(default)]
    pub disk_rate_limiter_bw_one_time_burst: Option<u64>,
    /// controls disk I/O bandwidth (size in ops/sec)
    #[serde(default)]
    pub disk_rate_limiter_ops_max_rate: u64,
    /// increases the initial max rate
    #[serde(default)]
    pub disk_rate_limiter_ops_one_time_burst: Option<u64>,
}

impl BlockDeviceInfo {
    /// Adjust the configuration information after loading from configuration file.
    pub fn adjust_config(&mut self) -> Result<()> {
        if self.disable_block_device_use {
            self.block_device_driver = "".to_string();
            self.enable_vhost_user_store = false;
            self.memory_offset = 0;
            return Ok(());
        }

        if self.block_device_driver.is_empty() {
            self.block_device_driver = default::DEFAULT_BLOCK_DEVICE_TYPE.to_string();
        }
        if self.block_device_aio.is_empty() {
            self.block_device_aio = default::DEFAULT_BLOCK_DEVICE_AIO.to_string();
        } else {
            const VALID_BLOCK_DEVICE_AIO: &[&str] = &[
                default::DEFAULT_BLOCK_DEVICE_AIO,
                default::DEFAULT_BLOCK_DEVICE_AIO_NATIVE,
                default::DEFAULT_BLOCK_DEVICE_AIO_THREADS,
            ];
            if !VALID_BLOCK_DEVICE_AIO.contains(&self.block_device_aio.as_str()) {
                return Err(eother!(
                    "{} is unsupported block device AIO mode.",
                    self.block_device_aio
                ));
            }
        }
        if self.memory_offset == 0 {
            self.memory_offset = default::DEFAULT_BLOCK_NVDIMM_MEM_OFFSET;
        }
        if !self.enable_vhost_user_store {
            self.vhost_user_store_path = String::new();
        } else if self.vhost_user_store_path.is_empty() {
            self.vhost_user_store_path = default::DEFAULT_VHOST_USER_STORE_PATH.to_string();
        }
        resolve_path!(
            self.vhost_user_store_path,
            "Invalid vhost-user-store-path {}: {}"
        )?;

        Ok(())
    }

    /// Validate the configuration information.
    pub fn validate(&self) -> Result<()> {
        if self.disable_block_device_use {
            return Ok(());
        }
        let l = [
            VIRTIO_BLK_PCI,
            VIRTIO_BLK_CCW,
            VIRTIO_BLK_MMIO,
            VIRTIO_PMEM,
            VIRTIO_SCSI,
        ];
        if !l.contains(&self.block_device_driver.as_str()) {
            return Err(eother!(
                "{} is unsupported block device type.",
                self.block_device_driver
            ));
        }
        validate_path!(
            self.vhost_user_store_path,
            "Invalid vhost-user-store-path {}: {}"
        )?;

        Ok(())
    }

    /// Validate path of vhost-user storage backend.
    pub fn validate_vhost_user_store_path<P: AsRef<Path>>(&self, path: P) -> Result<()> {
        validate_path_pattern(&self.valid_vhost_user_store_paths, path)
    }
}

/// Guest kernel boot information.
#[derive(Clone, Debug, Default, Deserialize, Serialize)]
pub struct BootInfo {
    /// Path to guest kernel file on host.
    #[serde(default)]
    pub kernel: String,

    /// Guest kernel commandline.
    #[serde(default)]
    pub kernel_params: String,

    /// Path to initrd file on host.
    #[serde(default)]
    pub initrd: String,

    /// Path to root device on host.
    #[serde(default)]
    pub image: String,

    /// Rootfs filesystem type.
    #[serde(default)]
    pub rootfs_type: String,

    /// Path to the firmware.
    ///
    /// If you want that qemu uses the default firmware, leave this option empty.
    #[serde(default)]
    pub firmware: String,

    /// Block storage driver to be used for the VM rootfs when backed by a block device.
    /// Options include:
    /// - `virtio-pmem`
    /// - `virtio-blk-pci`
    /// - `virtio-blk-mmio`
    #[serde(default)]
    pub vm_rootfs_driver: String,
}

impl BootInfo {
    /// Adjust the configuration information after loading from configuration file.
    pub fn adjust_config(&mut self) -> Result<()> {
        resolve_path!(self.kernel, "guest kernel image file {} is invalid: {}")?;
        resolve_path!(self.image, "guest boot image file {} is invalid: {}")?;
        resolve_path!(self.initrd, "guest initrd image file {} is invalid: {}")?;
        resolve_path!(self.firmware, "firmware image file {} is invalid: {}")?;

        if self.vm_rootfs_driver.is_empty() {
            self.vm_rootfs_driver = default::DEFAULT_BLOCK_DEVICE_TYPE.to_string();
        }

        Ok(())
    }

    /// Validate the configuration information.
    pub fn validate(&self) -> Result<()> {
        validate_path!(self.kernel, "guest kernel image file {} is invalid: {}")?;
        validate_path!(self.image, "guest boot image file {} is invalid: {}")?;
        validate_path!(self.initrd, "guest initrd image file {} is invalid: {}")?;
        validate_path!(self.firmware, "firmware image file {} is invalid: {}")?;
        if !self.image.is_empty() && !self.initrd.is_empty() {
            return Err(eother!("Can not configure both initrd and image for boot"));
        }

        let l = [
            VIRTIO_BLK_PCI,
            VIRTIO_BLK_CCW,
            VIRTIO_BLK_MMIO,
            VIRTIO_PMEM,
            VIRTIO_SCSI,
        ];
        if !l.contains(&self.vm_rootfs_driver.as_str()) {
            return Err(eother!(
                "{} is unsupported block device type.",
                self.vm_rootfs_driver
            ));
        }

        Ok(())
    }

    /// Add kernel parameters to bootinfo.
    ///
    /// New parameters are added before the original to let the original ones take priority.
    pub fn add_kernel_params(&mut self, params: Vec<String>) {
        let mut p = params;
        if !self.kernel_params.is_empty() {
            p.push(self.kernel_params.clone());
        }
        self.kernel_params = p.join(KERNEL_PARAM_DELIMITER);
    }

    /// Validate guest kernel image annotation.
    pub fn validate_boot_path(&self, path: &str) -> Result<()> {
        validate_path!(path, "path {} is invalid{}")?;
        Ok(())
    }
}

/// Virtual CPU configuration information.
#[derive(Clone, Debug, Default, Deserialize, Serialize)]
pub struct CpuInfo {
    /// CPU features, comma-separated list of cpu features to pass to the cpu.
    ///
    /// Example: `cpu_features = "pmu=off,vmx=off"`
    #[serde(default)]
    pub cpu_features: String,

    /// Default number of vCPUs per SB/VM:
    /// - Unspecified or `0`: Set to `@DEFVCPUS@`
    /// - `< 0`: Set to the actual number of physical cores
    /// - `> 0` and `<= number of physical cores`: Set to specified number
    /// - `> number of physical cores`: Set to actual number of physical cores
    #[serde(default)]
    pub default_vcpus: f32,

    /// Default maximum number of vCPUs per SB/VM:
    /// - Unspecified or `0`: Set to actual number of physical cores or
    ///   maximum vCPUs supported by KVM if exceeded
    /// - `> 0` and `<= number of physical cores`: Set to specified number
    /// - `> number of physical cores`: Set to actual number of physical cores or
    ///   maximum vCPUs supported by KVM if exceeded
    ///
    /// # WARNING
    ///
    /// - This impacts memory footprint and CPU hotplug functionality
    /// - On ARM with GICv2, max is 8
    #[serde(default)]
    pub default_maxvcpus: u32,
}

impl CpuInfo {
    /// Adjust the configuration information after loading from configuration file.
    pub fn adjust_config(&mut self) -> Result<()> {
        let features: Vec<&str> = self.cpu_features.split(',').map(|v| v.trim()).collect();
        self.cpu_features = features.join(",");

        let cpus = num_cpus::get() as f32;

        // adjust default_maxvcpus
        if self.default_maxvcpus == 0 || self.default_maxvcpus as f32 > cpus {
            self.default_maxvcpus = cpus as u32;
        }

        // adjust default_vcpus
        if self.default_vcpus < 0.0 || self.default_vcpus > cpus {
            self.default_vcpus = cpus;
        } else if self.default_vcpus == 0.0 {
            self.default_vcpus = default::DEFAULT_GUEST_VCPUS as f32;
        }

        if self.default_vcpus > self.default_maxvcpus as f32 {
            self.default_vcpus = self.default_maxvcpus as f32;
        }

        Ok(())
    }

    /// Validate the configuration information.
    pub fn validate(&self) -> Result<()> {
        if self.default_vcpus > self.default_maxvcpus as f32 {
            return Err(eother!(
                "The default_vcpus({}) is greater than default_maxvcpus({})",
                self.default_vcpus,
                self.default_maxvcpus
            ));
        }
        Ok(())
    }
}

/// Configuration information for debug
#[derive(Clone, Debug, Default, Deserialize, Serialize)]
pub struct DebugInfo {
    /// Enable debug output for hypervisor and kernel parameters.
    #[serde(default)]
    pub enable_debug: bool,

    /// Log level for hypervisor. Possible values:
    /// - `trace`
    /// - `debug`
    /// - `info`
    /// - `warn`
    /// - `error`
    /// - `critical`
    #[serde(default = "default_hypervisor_log_level")]
    pub log_level: String,

    /// Enable dumping information about guest page structures.
    #[serde(default)]
    pub guest_memory_dump_paging: bool,

    /// Path to save guest memory dump files.
    ///
    /// When `GUEST_PANICKED` event occurs, guest memory will be dumped here.
    ///
    /// # WARNING
    ///
    /// Dumping guest memory can be time-consuming and use significant disk space.
    #[serde(default)]
    pub guest_memory_dump_path: String,

    /// Add a debug monitor socket when `enable_debug = true`.
    ///
    /// # WARNING
    ///
    /// Anyone with access to the monitor socket can take full control of Qemu.
    /// **Never** use in production.
    ///
    /// Valid values:
    /// - `"hmp"`
    /// - `"qmp"`
    /// - `"qmp-pretty"` (formatted JSON)
    ///
    /// Empty string disables this feature (default).
    ///
    /// Example usage in configuration:
    /// ```toml
    /// dbg_monitor_socket = "hmp"
    /// ```
    #[serde(default)]
    pub dbg_monitor_socket: String,
}

impl DebugInfo {
    /// Adjust the configuration information after loading from configuration file.
    pub fn adjust_config(&mut self) -> Result<()> {
        Ok(())
    }

    /// Validate the configuration information.
    pub fn validate(&self) -> Result<()> {
        Ok(())
    }
}

fn default_hypervisor_log_level() -> String {
    String::from("info")
}

/// Virtual machine device configuration information.
#[derive(Clone, Debug, Default, Deserialize, Serialize)]
pub struct DeviceInfo {
    /// Number of bridges for hot plugging devices.
    ///
    /// # Limitations
    ///
    /// - Only PCI bridges supported
    /// - Max 30 devices per bridge
    /// - Max 5 PCI bridges per VM
    ///
    /// # Configuration
    ///
    /// - Unspecified or `0`: Set to `@DEFBRIDGES@`
    /// - `> 1` and `<= 5`: Set to specified number
    /// - `> 5`: Set to 5
    #[serde(default)]
    pub default_bridges: u32,

    /// Enable hotplugging on root bus for devices with large PCI bars.
    #[serde(default)]
    pub hotplug_vfio_on_root_bus: bool,

<<<<<<< HEAD
    /// This value of pcie_root_port device indicates that how many root ports to
    /// be created when VM creation.
    /// It's valid when hotplug_vfio_on_root_bus is true and machine_type is "q35".
    #[serde(default)]
    pub pcie_root_port: u32,

    /// This value of pcie_switch_port device indicates that how many switch ports to
    /// be created when VM creation.
    /// It's valid when hotplug_vfio_on_root_bus is true, and machine_type is "q35".
    #[serde(default)]
    pub pcie_switch_port: u32,

    /// Enable vIOMMU, default false
=======
    /// Number of PCIe root ports to create during VM creation.
    ///
    /// Valid when `hotplug_vfio_on_root_bus = true` and `machine_type = "q35"`.
    #[serde(default)]
    pub pcie_root_port: u32,

    /// Number of PCIe switch ports to create during VM creation.
>>>>>>> c0c833b3
    ///
    /// Valid when `hotplug_vfio_on_root_bus = true` and `machine_type = "q35"`.
    #[serde(default)]
    pub pcie_switch_port: u32,

    /// Enable vIOMMU device.
    ///
    /// Adds kernel parameters: `intel_iommu=on,iommu=pt`
    #[serde(default)]
    pub enable_iommu: bool,

    /// Set `iommu_platform=on` for VM devices.
    #[serde(default)]
    pub enable_iommu_platform: bool,

    /// Enable balloon device reporting.
    #[serde(default)]
    pub reclaim_guest_freed_memory: bool,
}

impl DeviceInfo {
    /// Adjust the configuration information after loading from configuration file.
    pub fn adjust_config(&mut self) -> Result<()> {
        if self.default_bridges > MAX_BRIDGE_SIZE {
            self.default_bridges = MAX_BRIDGE_SIZE;
        }

        Ok(())
    }

    /// Validate the configuration information.
    pub fn validate(&self) -> Result<()> {
        if self.default_bridges > MAX_BRIDGE_SIZE {
            return Err(eother!(
                "The configured PCI bridges {} are too many",
                self.default_bridges
            ));
        }
<<<<<<< HEAD
        // It's not allowed to set PCIe RootPort and SwitchPort at the same time.
=======
        // Root Port and Switch Port cannot be set simultaneously
>>>>>>> c0c833b3
        if self.pcie_root_port > 0 && self.pcie_switch_port > 0 {
            return Err(eother!(
                "Root Port and Switch Port set at the same time is forbidden."
            ));
        }

        Ok(())
    }
}

/// Virtual machine PCIe Topology configuration.
#[derive(Clone, Debug, Default)]
pub struct TopologyConfigInfo {
    /// Hypervisor name.
    pub hypervisor_name: String,

    /// Device information.
    pub device_info: DeviceInfo,
}

impl TopologyConfigInfo {
    /// Initialize the topology config info from TOML config.
    pub fn new(toml_config: &TomlConfig) -> Option<Self> {
        // Firecracker does not support PCIe Devices, so we should not initialize such a PCIe topology for it.
        // If the case of fc hit, just return None.
        let hypervisor_names = [
            HYPERVISOR_NAME_QEMU,
            HYPERVISOR_NAME_CH,
            HYPERVISOR_NAME_DRAGONBALL,
            HYPERVISOR_NAME_FIRECRACKER,
            HYPERVISOR_NAME_REMOTE,
        ];
        let hypervisor_name = toml_config.runtime.hypervisor_name.as_str();
        if !hypervisor_names.contains(&hypervisor_name) {
            return None;
        }

        let hv = toml_config.hypervisor.get(hypervisor_name)?;
        Some(Self {
            hypervisor_name: hypervisor_name.to_string(),
            device_info: hv.device_info.clone(),
        })
    }
}

/// Configuration information for virtual machine.
#[derive(Clone, Debug, Default, Deserialize, Serialize)]
pub struct MachineInfo {
    /// Virtual machine model/type.
    #[serde(default)]
    pub machine_type: String,

    /// Machine accelerators as comma-separated list.
    ///
    /// Example: `machine_accelerators = "nosmm,nosmbus,nosata,nopit,static-prt,nofw"`
    #[serde(default)]
    pub machine_accelerators: String,

    /// Flash image files for VM.
    ///
    /// Format: `["/path/to/flash0.img", "/path/to/flash1.img"]`
    #[serde(default)]
    pub pflashes: Vec<String>,

    /// Default entropy source path.
    ///
    /// Options:
    /// - `/dev/urandom` (non-blocking, recommended)
    /// - `/dev/random` (blocking, may cause boot delays)
    #[serde(default)]
    pub entropy_source: String,

    /// List of valid entropy source paths for annotations.
    ///
    /// Default: empty (all annotations rejected)
    #[serde(default)]
    pub valid_entropy_sources: Vec<String>,
}

impl MachineInfo {
    /// Adjust the configuration information after loading from configuration file.
    pub fn adjust_config(&mut self) -> Result<()> {
        let accelerators: Vec<&str> = self
            .machine_accelerators
            .split(',')
            .map(|v| v.trim())
            .collect();
        self.machine_accelerators = accelerators.join(",");

        for pflash in self.pflashes.iter_mut() {
            resolve_path!(*pflash, "Flash image file {} is invalid: {}")?;
        }
        resolve_path!(self.entropy_source, "Entropy source {} is invalid: {}")?;

        Ok(())
    }

    /// Validate the configuration information.
    pub fn validate(&self) -> Result<()> {
        for pflash in self.pflashes.iter() {
            validate_path!(*pflash, "Flash image file {} is invalid: {}")?;
        }
        validate_path!(self.entropy_source, "Entropy source {} is invalid: {}")?;
        Ok(())
    }

    /// Validate path of entropy source.
    pub fn validate_entropy_source<P: AsRef<Path>>(&self, path: P) -> Result<()> {
        validate_path_pattern(&self.valid_entropy_sources, path)
    }
}

/// Huge page type for VM RAM backend
#[derive(Clone, Debug, Deserialize_enum_str, Serialize_enum_str, PartialEq, Eq)]
pub enum HugePageType {
    /// Memory allocated using hugetlbfs backend
    #[serde(rename = "hugetlbfs")]
    Hugetlbfs,

    /// Memory allocated using transparent huge pages
    #[serde(rename = "thp")]
    THP,
}

impl Default for HugePageType {
    fn default() -> Self {
        Self::Hugetlbfs
    }
}

/// Virtual machine memory configuration information.
#[derive(Clone, Debug, Default, Deserialize, Serialize)]
pub struct MemoryInfo {
    /// Default memory size in MiB for SB/VM.
    #[serde(default)]
    pub default_memory: u32,

    /// Default maximum memory in MiB per SB/VM:
    /// - Unspecified or `0`: Set to actual physical RAM
    /// - `> 0` and `<= physical RAM`: Set to specified number
    /// - `> physical RAM`: Set to actual physical RAM
    #[serde(default)]
    pub default_maxmemory: u32,

    /// Default memory slots per SB/VM.
    ///
    /// Determines how many times memory can be hot-added.
    #[serde(default)]
    pub memory_slots: u32,

    /// File-based guest memory support path.
    ///
    /// Disabled by default. Automatically set to `/dev/shm` for virtio-fs.
    #[serde(default)]
    pub file_mem_backend: String,

    /// Valid file memory backends for annotations.
    ///
    /// Default: empty (all annotations rejected)
    #[serde(default)]
    pub valid_file_mem_backends: Vec<String>,

    /// Pre-allocate VM RAM (reduces container density).
    #[serde(default)]
    pub enable_mem_prealloc: bool,

    /// Use huge pages for VM RAM.
    #[serde(default)]
    pub enable_hugepages: bool,

    /// Huge page type:
    /// - `hugetlbfs`
    /// - `thp`
    #[serde(default)]
    pub hugepage_type: HugePageType,

    /// Enable virtio-mem.
    ///
    /// Requires `echo 1 > /proc/sys/vm/overcommit_memory`
    #[serde(default)]
    pub enable_virtio_mem: bool,

    /// Enable swap in guest.
    #[serde(default)]
    pub enable_guest_swap: bool,

    /// Swap device path in guest (when `enable_guest_swap = true`).
    #[serde(default = "default_guest_swap_path")]
    pub guest_swap_path: String,

    /// Swap size as percentage of total memory.
    #[serde(default = "default_guest_swap_size_percent")]
    pub guest_swap_size_percent: u64,

    /// Threshold in seconds before creating swap device.
    #[serde(default = "default_guest_swap_create_threshold_secs")]
    pub guest_swap_create_threshold_secs: u64,
}

fn default_guest_swap_size_percent() -> u64 {
    100
}

fn default_guest_swap_path() -> String {
    "/run/kata-containers/swap".to_string()
}

fn default_guest_swap_create_threshold_secs() -> u64 {
    60
}

impl MemoryInfo {
    /// Adjusts the configuration information after loading from a configuration file.
    ///
    /// This method resolves the path for the file memory backend and
    /// sets `default_maxmemory` if it's currently zero, calculating it
    /// from the total system memory.
    pub fn adjust_config(&mut self) -> Result<()> {
        resolve_path!(
            self.file_mem_backend,
            "Memory backend file {} is invalid: {}"
        )?;
        if self.default_maxmemory == 0 {
            let s = System::new_with_specifics(
                RefreshKind::nothing().with_memory(MemoryRefreshKind::everything()),
            );
            self.default_maxmemory = Byte::from_u64(s.total_memory())
                .get_adjusted_unit(Unit::MiB)
                .get_value() as u32;
        }
        Ok(())
    }

    /// Validates the memory configuration information.
    ///
    /// This ensures that critical memory parameters like `default_memory`
    /// and `memory_slots` are non-zero, and checks the validity of
    /// the memory backend file path.
    pub fn validate(&self) -> Result<()> {
        validate_path!(
            self.file_mem_backend,
            "Memory backend file {} is invalid: {}"
        )?;
        if self.default_memory == 0 {
            return Err(eother!("Configured memory size for guest VM is zero"));
        }
        if self.memory_slots == 0 {
            return Err(eother!("Configured memory slots for guest VM are zero"));
        }

        Ok(())
    }

    /// Validates the path of memory backend files against configured patterns.
    pub fn validate_memory_backend_path<P: AsRef<Path>>(&self, path: P) -> Result<()> {
        validate_path_pattern(&self.valid_file_mem_backends, path)
    }
}

/// Configuration information for network settings.
#[derive(Clone, Debug, Default, Deserialize, Serialize)]
pub struct NetworkInfo {
    /// If set to `true`, disables the `vhost-net` backend for `virtio-net`.
    ///
    /// The default is `false`, which prioritizes network I/O performance
    /// over security (as `vhost-net` runs in ring0).
    #[serde(default)]
    pub disable_vhost_net: bool,

    /// Sets the maximum inbound bandwidth for network I/O in bits/sec for the sandbox/VM.
    ///
    /// In QEMU, this is implemented using classful `qdiscs HTB` (Hierarchy Token Bucket)
    /// to manage traffic. A value of `0` indicates an unlimited rate (default).
    #[serde(default)]
    pub rx_rate_limiter_max_rate: u64,

    /// Sets the maximum outbound bandwidth for network I/O in bits/sec for the sandbox/VM.
    ///
    /// In QEMU, this is implemented using classful `qdiscs HTB` (Hierarchy Token Bucket)
    /// and `ifb` (Intermediate Functional Block) to manage traffic. A value of `0`
    /// indicates an unlimited rate (default).
    #[serde(default)]
    pub tx_rate_limiter_max_rate: u64,

    /// Configures the number of network queues.
    #[serde(default)]
    pub network_queues: u32,
}

impl NetworkInfo {
    /// Adjusts the network configuration information after loading from a configuration file.
    /// (Currently, this method performs no adjustments.)
    pub fn adjust_config(&mut self) -> Result<()> {
        Ok(())
    }

    /// Validates the network configuration information.
    /// (Currently, this method performs no specific validations beyond basic type checks.)
    pub fn validate(&self) -> Result<()> {
        Ok(())
    }
}

/// Configuration information for security settings.
#[derive(Clone, Debug, Default, Deserialize, Serialize)]
pub struct SecurityInfo {
    /// Enables running the QEMU VMM as a non-root user.
    ///
    /// By default, the QEMU VMM runs as root. When this is set to `true`,
    /// the QEMU VMM process runs as a non-root, randomly generated user.
    /// Refer to the documentation for limitations of this mode.
    #[serde(default)]
    pub rootless: bool,

    /// Disables `seccomp` for the guest VM.
    #[serde(default)]
    pub disable_seccomp: bool,

    /// Enables confidential guest support.
    ///
    /// Toggling this setting may activate different hardware features, ranging from
    /// memory encryption to both memory and CPU-state encryption and integrity.
    /// The Kata Containers runtime dynamically detects the available feature set
    /// and aims to enable the largest possible one.
    #[serde(default)]
    pub confidential_guest: bool,

    /// If `false`, SEV (Secure Encrypted Virtualization) is preferred even if
    /// SEV-SNP (Secure Nested Paging) is also available.
    #[serde(default)]
    pub sev_snp_guest: bool,

    /// Path to OCI hook binaries in the *guest rootfs*.
    ///
    /// This setting does not affect host-side hooks, which must instead be
    /// added to the OCI spec passed to the runtime.
    ///
    /// To create a rootfs with hooks, you can customize the osbuilder scripts:
    /// <https://github.com/kata-containers/kata-containers/tree/main/tools/osbuilder>
    ///
    /// Hooks must be stored in a subdirectory of `guest_hook_path` according to
    /// their hook type, e.g., `guest_hook_path/{prestart,poststart,poststop}`.
    /// The agent will scan these directories for executable files and add them,
    /// in lexicographical order, to the lifecycle of the guest container.
    ///
    /// Hooks are executed in the runtime namespace of the guest. See the official
    /// Open Containers Initiative (OCI) documentation for more details:
    /// <https://github.com/opencontainers/runtime-spec/blob/v1.0.1/config.md#posix-platform-hooks>
    ///
    /// Warnings will be logged if any error is encountered while scanning for hooks,
    /// but it will not abort container execution.
    #[serde(default)]
    pub guest_hook_path: String,

    /// Initdata provides dynamic configuration (such as policies, configs, and identity files)
    /// in an encoded format that users inject into the TEE Guest upon CVM launch.
    ///
    /// It is implemented based on the `InitData Specification`:
    /// <https://github.com/confidential-containers/trustee/blob/61c1dc60ee1f926c2eb95d69666c2430c3fea808/kbs/docs/initdata.md>
    #[serde(default)]
    pub initdata: String,

    /// List of valid annotation names for the hypervisor.
    ///
    /// Each member of the list is a regular expression, representing the base name
    /// of the annotation (e.g., "path" for "io.katacontainers.config.hypervisor.path").
    #[serde(default)]
    pub enable_annotations: Vec<String>,

    /// Defines the Intel Quote Generation Service (QGS) port exposed from the host.
    #[serde(
        default = "default_qgs_port",
        rename = "tdx_quote_generation_service_socket_port"
    )]
    pub qgs_port: u32,

    /// Qemu seccomp sandbox feature
    /// comma-separated list of seccomp sandbox features to control the syscall access.
    /// For example, `seccompsandbox= "on,obsolete=deny,spawn=deny,resourcecontrol=deny"`
    /// Note: "elevateprivileges=deny" doesn't work with daemonize option, so it's removed from the seccomp sandbox
    /// Another note: enabling this feature may reduce performance, you may enable
    /// /proc/sys/net/core/bpf_jit_enable to reduce the impact. see https://man7.org/linux/man-pages/man8/bpfc.8.html
    pub seccomp_sandbox: Option<String>,

    /// selinux_label defines SELinux label for the guest
    #[serde(default)]
    pub selinux_label: Option<String>,
}

fn default_qgs_port() -> u32 {
    4050
}

impl SecurityInfo {
    /// Adjusts the security configuration information after loading from a configuration file.
    ///
    /// Sets `guest_hook_path` to its default value if it is empty.
    pub fn adjust_config(&mut self) -> Result<()> {
        Ok(())
    }

    /// Validates the security configuration information.
    /// (Currently, this method performs no specific validations.)
    pub fn validate(&self) -> Result<()> {
        Ok(())
    }

    /// Checks whether a given annotation key is enabled based on the `enable_annotations` list.
    ///
    /// Returns `true` if the annotation key (after removing the `KATA_ANNO_CFG_HYPERVISOR_PREFIX`)
    /// matches any of the regular expressions in `enable_annotations`.
    pub fn is_annotation_enabled(&self, path: &str) -> bool {
        if !path.starts_with(KATA_ANNO_CFG_HYPERVISOR_PREFIX) {
            return false;
        }
        let pos = KATA_ANNO_CFG_HYPERVISOR_PREFIX.len();
        let key = &path[pos..];
        if let Ok(set) = RegexSet::new(&self.enable_annotations) {
            return set.is_match(key);
        }
        false
    }

    /// Validates a given file system path.
    pub fn validate_path(&self, path: &str) -> Result<()> {
        validate_path!(path, "path {} is invalid{}")?;
        Ok(())
    }
}

/// Configuration information for shared filesystems, such as virtio-9p and virtio-fs.
#[derive(Clone, Debug, Default, Deserialize, Serialize)]
pub struct SharedFsInfo {
    /// Type of shared file system to use:
    /// - `virtio-fs` (default)
    /// - `virtio-9p`
    /// - `none` (disables shared filesystem)
    pub shared_fs: Option<String>,

    /// Path to the `vhost-user-fs` daemon executable.
    #[serde(default)]
    pub virtio_fs_daemon: String,

    /// List of valid annotation values for the `virtiofsd` daemon.
    ///
    /// If not set, the default is an empty list, meaning all annotations are rejected.
    #[serde(default)]
    pub valid_virtio_fs_daemon_paths: Vec<String>,

    /// Extra arguments for the `virtiofsd` daemon.
    ///
    /// Format example: `["-o", "arg1=xxx,arg2", "-o", "hello world", "--arg3=yyy"]`
    ///
    /// Refer to `virtiofsd -h` for possible options.
    #[serde(default)]
    pub virtio_fs_extra_args: Vec<String>,

    /// Cache mode for `virtio-fs`:
    /// - `never`: Metadata, data, and pathname lookups are not cached in the guest.
    ///   They are always fetched from the host, and any changes are immediately pushed to the host.
    /// - `auto`: Metadata and pathname lookup cache expires after a configured amount of time
    ///   (default is 1 second). Data is cached while the file is open (close-to-open consistency).
    /// - `always`: Metadata, data, and pathname lookups are cached in the guest and never expire.
    #[serde(default)]
    pub virtio_fs_cache: String,

    /// Default size of the DAX cache in MiB for `virtio-fs`.
    #[serde(default)]
    pub virtio_fs_cache_size: u32,

    /// Default size of virtqueues for `virtio-fs`.
    #[serde(default)]
    pub virtio_fs_queue_size: u32,

    /// Enables `virtio-fs` DAX (Direct Access) window if `true`.
    #[serde(default)]
    pub virtio_fs_is_dax: bool,

    /// This is the `msize` used for 9p shares. It represents the number of bytes
    /// used for the 9p packet payload.
    #[serde(default)]
    pub msize_9p: u32,
}

impl SharedFsInfo {
    /// Adjusts the shared filesystem configuration after loading from a configuration file.
    ///
    /// Handles default values for `shared_fs` type, `virtio-fs` specific settings
    /// (daemon path, cache mode, DAX), and `virtio-9p` msize.
    pub fn adjust_config(&mut self) -> Result<()> {
        if self.shared_fs.as_deref() == Some(NO_VIRTIO_FS) {
            self.shared_fs = None;
            return Ok(());
        }

        if self.shared_fs.as_deref() == Some("") {
            self.shared_fs = Some(default::DEFAULT_SHARED_FS_TYPE.to_string());
        }
        match self.shared_fs.as_deref() {
            Some(VIRTIO_FS) => self.adjust_virtio_fs(false)?,
            Some(VIRTIO_FS_INLINE) => self.adjust_virtio_fs(true)?,
            Some(VIRTIO_9P) => {
                if self.msize_9p == 0 {
                    self.msize_9p = default::DEFAULT_SHARED_9PFS_SIZE_MB;
                }
            }
            _ => {}
        }

        Ok(())
    }

    /// Validates the shared filesystem configuration.
    ///
    /// Checks the validity of the selected `shared_fs` type and
    /// performs specific validations for `virtio-fs` and `virtio-9p` settings.
    pub fn validate(&self) -> Result<()> {
        match self.shared_fs.as_deref() {
            None => Ok(()),
            Some(VIRTIO_FS) => self.validate_virtio_fs(false),
            Some(VIRTIO_FS_INLINE) => self.validate_virtio_fs(true),
            Some(VIRTIO_9P) => {
                if self.msize_9p < default::MIN_SHARED_9PFS_SIZE_MB
                    || self.msize_9p > default::MAX_SHARED_9PFS_SIZE_MB
                {
                    return Err(eother!(
                        "Invalid 9p configuration msize 0x{:x}, min value is 0x{:x}, max value is 0x{:x}",
                        self.msize_9p,default::MIN_SHARED_9PFS_SIZE_MB, default::MAX_SHARED_9PFS_SIZE_MB
                    ));
                }
                Ok(())
            }
            Some(v) => Err(eother!("Invalid shared_fs type {}", v)),
        }
    }

    /// Validates the path of the virtio-fs daemon, especially for annotations.
    pub fn validate_virtiofs_daemon_path<P: AsRef<Path>>(&self, path: P) -> Result<()> {
        validate_path_pattern(&self.valid_virtio_fs_daemon_paths, path)
    }

    /// Adjusts virtio-fs specific configuration settings.
    ///
    /// Handles `virtio_fs_daemon` path resolution (unless in inline mode),
    /// default `virtio_fs_cache` mode, and `virtio_fs_is_dax` with `virtio_fs_cache_size`.
    fn adjust_virtio_fs(&mut self, inline: bool) -> Result<()> {
        // inline mode doesn't need external virtiofsd daemon
        if !inline {
            resolve_path!(
                self.virtio_fs_daemon,
                "Virtio-fs daemon path {} is invalid: {}"
            )?;
        }

        if self.virtio_fs_cache.is_empty() {
            self.virtio_fs_cache = default::DEFAULT_VIRTIO_FS_CACHE_MODE.to_string();
        }
        if self.virtio_fs_cache == *"none" {
            warn!(sl!(), "virtio-fs cache mode `none` is deprecated since Kata Containers 2.5.0 and will be removed in the future release, please use `never` instead. For more details please refer to https://github.com/kata-containers/kata-containers/issues/4234.");
            self.virtio_fs_cache = default::DEFAULT_VIRTIO_FS_CACHE_MODE.to_string();
        }
        if self.virtio_fs_is_dax && self.virtio_fs_cache_size == 0 {
            self.virtio_fs_cache_size = default::DEFAULT_VIRTIO_FS_DAX_SIZE_MB;
        }
        if !self.virtio_fs_is_dax && self.virtio_fs_cache_size != 0 {
            self.virtio_fs_is_dax = true;
        }
        Ok(())
    }

    /// Validates virtio-fs specific configuration settings.
    ///
    /// Checks the validity of the `virtio_fs_daemon` path (unless in inline mode),
    /// `virtio_fs_cache` mode, and `virtio_fs_is_dax` with `virtio_fs_cache_size`.
    fn validate_virtio_fs(&self, inline: bool) -> Result<()> {
        // inline mode doesn't need external virtiofsd daemon
        if !inline {
            validate_path!(
                self.virtio_fs_daemon,
                "Virtio-fs daemon path {} is invalid: {}"
            )?;
        }

        let l = ["never", "auto", "always"];

        if !l.contains(&self.virtio_fs_cache.as_str()) {
            return Err(eother!(
                "Invalid virtio-fs cache mode: {}",
                &self.virtio_fs_cache
            ));
        }
        if self.virtio_fs_is_dax && self.virtio_fs_cache_size == 0 {
            return Err(eother!(
                "Invalid virtio-fs DAX window size: {}",
                &self.virtio_fs_cache_size
            ));
        }
        Ok(())
    }
}

/// Configuration information for a remote hypervisor type.
#[derive(Clone, Debug, Default, Deserialize, Serialize)]
pub struct RemoteInfo {
    /// Socket path for the remote hypervisor.
    #[serde(default)]
    pub hypervisor_socket: String,

    /// Timeout (in seconds) for creating the remote hypervisor.
    #[serde(default)]
    pub hypervisor_timeout: i32,

    /// GPU specific annotations (currently only applicable for Remote Hypervisor).
    /// Specifies the number of GPUs required for the Kata VM.
    #[serde(default)]
    pub default_gpus: u32,
    /// Specifies the GPU model, e.g., "tesla", "h100", "a100", "radeon", etc.
    #[serde(default)]
    pub default_gpu_model: String,
}

/// Common configuration information for hypervisors.
#[derive(Clone, Debug, Default, Deserialize, Serialize)]
pub struct Hypervisor {
    /// Path to the hypervisor executable.
    #[serde(default)]
    pub path: String,
    /// List of valid annotation values for the hypervisor path.
    ///
    /// Each member of the list is a path pattern as described by `glob(3)`.
    /// The default is an empty list (all annotations rejected) if not set.
    #[serde(default)]
    pub valid_hypervisor_paths: Vec<String>,

    /// Hypervisor control executable path.
    #[serde(default)]
    pub ctlpath: String,
    /// List of valid annotation values for the hypervisor control executable path.
    ///
    /// Each member of the list is a path pattern as described by `glob(3)`.
    /// The default is an empty list (all annotations rejected) if not set.
    #[serde(default)]
    pub valid_ctlpaths: Vec<String>,

    /// Path to the jailer executable.
    #[serde(default)]
    pub jailer_path: String,
    /// List of valid annotation values for the hypervisor jailer path.
    ///
    /// Each member of the list is a path pattern as described by `glob(3)`.
    /// The default is an empty list (all annotations rejected) if not set.
    #[serde(default)]
    pub valid_jailer_paths: Vec<String>,

    /// Disables the runtime customizations applied when running on top of a VMM.
    ///
    /// Setting this to `true` will make the runtime behave as it would when running on bare metal.
    #[serde(default)]
    pub disable_nesting_checks: bool,

    /// Enables the use of iothreads (data-plane).
    ///
    /// When enabled, I/O operations are handled in a separate I/O thread.
    /// This is currently only implemented for SCSI devices.
    #[serde(default)]
    pub enable_iothreads: bool,

    /// Block device configuration information.
    #[serde(default, flatten)]
    pub blockdev_info: BlockDeviceInfo,

    /// Guest system boot information.
    #[serde(default, flatten)]
    pub boot_info: BootInfo,

    /// Guest virtual CPU configuration information.
    #[serde(default, flatten)]
    pub cpu_info: CpuInfo,

    /// Debug configuration information.
    #[serde(default, flatten)]
    pub debug_info: DebugInfo,

    /// Device configuration information.
    #[serde(default, flatten)]
    pub device_info: DeviceInfo,

    /// Virtual machine configuration information.
    #[serde(default, flatten)]
    pub machine_info: MachineInfo,

    /// Virtual machine memory configuration information.
    #[serde(default, flatten)]
    pub memory_info: MemoryInfo,

    /// Network configuration information.
    #[serde(default, flatten)]
    pub network_info: NetworkInfo,

    /// Security configuration information.
    #[serde(default, flatten)]
    pub security_info: SecurityInfo,

    /// Shared file system configuration information.
    #[serde(default, flatten)]
    pub shared_fs: SharedFsInfo,

    /// Remote hypervisor configuration information.
    #[serde(default, flatten)]
    pub remote_info: RemoteInfo,

    /// A sandbox annotation used to specify the host path to the `prefetch_files.list`
    /// for the container image being used. The runtime will pass this path to the
    /// Hypervisor to search for the corresponding prefetch list file.
    ///
    /// Example: `/path/to/<uid>/xyz.com/fedora:36/prefetch_file.list`
    #[serde(default)]
    pub prefetch_list_path: String,

    /// Vendor customized runtime configuration.
    #[serde(default, flatten)]
    pub vendor: HypervisorVendor,

    /// Disables applying SELinux on the container process within the guest.
    #[serde(default = "yes")]
    pub disable_guest_selinux: bool,

    /// Disable applying SELinux on the VMM process.
    #[serde(default)]
    pub disable_selinux: bool,
}

fn yes() -> bool {
    true
}

impl Hypervisor {
    /// Validates the path of the hypervisor executable against configured patterns.
    pub fn validate_hypervisor_path<P: AsRef<Path>>(&self, path: P) -> Result<()> {
        validate_path_pattern(&self.valid_hypervisor_paths, path)
    }

    /// Validates the path of the hypervisor control executable against configured patterns.
    pub fn validate_hypervisor_ctlpath<P: AsRef<Path>>(&self, path: P) -> Result<()> {
        validate_path_pattern(&self.valid_ctlpaths, path)
    }

    /// Validates the path of the jailer executable against configured patterns.
    pub fn validate_jailer_path<P: AsRef<Path>>(&self, path: P) -> Result<()> {
        validate_path_pattern(&self.valid_jailer_paths, path)
    }
}

impl ConfigOps for Hypervisor {
    /// Adjusts the overall hypervisor configuration after loading from the configuration file.
    ///
    /// This method iterates through configured hypervisors, calls their respective
    /// plugin adjustments, and then recursively adjusts nested configuration structs
    /// like `blockdev_info`, `boot_info`, etc. It also resolves paths for
    /// `prefetch_list_path`.
    fn adjust_config(conf: &mut TomlConfig) -> Result<()> {
        HypervisorVendor::adjust_config(conf)?;
        let hypervisors: Vec<String> = conf.hypervisor.keys().cloned().collect();
        info!(
            sl!(),
            "Adjusting hypervisor configuration {:?}", hypervisors
        );
        for hypervisor in hypervisors.iter() {
            if let Some(plugin) = get_hypervisor_plugin(hypervisor) {
                plugin.adjust_config(conf)?;
                // Safe to unwrap() because `hypervisor` is a valid key in the hash map.
                let hv = conf.hypervisor.get_mut(hypervisor).ok_or_else(|| {
                    io::Error::new(io::ErrorKind::NotFound, "hypervisor not found".to_string())
                })?;
                hv.blockdev_info.adjust_config()?;
                hv.boot_info.adjust_config()?;
                hv.cpu_info.adjust_config()?;
                hv.debug_info.adjust_config()?;
                hv.device_info.adjust_config()?;
                hv.machine_info.adjust_config()?;
                hv.memory_info.adjust_config()?;
                hv.network_info.adjust_config()?;
                hv.security_info.adjust_config()?;
                hv.shared_fs.adjust_config()?;
                resolve_path!(
                    hv.prefetch_list_path,
                    "prefetch_list_path `{}` is invalid: {}"
                )?;
            } else {
                return Err(eother!("Can not find plugin for hypervisor {}", hypervisor));
            }
        }

        Ok(())
    }

    /// Validates the overall hypervisor configuration.
    ///
    /// This method iterates through configured hypervisors, calls their respective
    /// plugin validations, and then recursively validates nested configuration structs
    /// and various paths (`path`, `ctlpath`, `jailer_path`, `prefetch_list_path`).
    fn validate(conf: &TomlConfig) -> Result<()> {
        HypervisorVendor::validate(conf)?;

        let hypervisors: Vec<String> = conf.hypervisor.keys().cloned().collect();
        for hypervisor in hypervisors.iter() {
            if let Some(plugin) = get_hypervisor_plugin(hypervisor) {
                plugin.validate(conf)?;

                // Safe to unwrap() because `hypervisor` is a valid key in the hash map.
                let hv = conf.hypervisor.get(hypervisor).unwrap();
                hv.blockdev_info.validate()?;
                hv.boot_info.validate()?;
                hv.cpu_info.validate()?;
                hv.debug_info.validate()?;
                hv.device_info.validate()?;
                hv.machine_info.validate()?;
                hv.memory_info.validate()?;
                hv.network_info.validate()?;
                hv.security_info.validate()?;
                hv.shared_fs.validate()?;
                validate_path!(hv.path, "Hypervisor binary path `{}` is invalid: {}")?;
                validate_path!(
                    hv.ctlpath,
                    "Hypervisor control executable `{}` is invalid: {}"
                )?;
                validate_path!(hv.jailer_path, "Hypervisor jailer path `{}` is invalid: {}")?;
                validate_path!(
                    hv.prefetch_list_path,
                    "prefetch_files.list path `{}` is invalid: {}"
                )?;
            } else {
                return Err(eother!("Can not find plugin for hypervisor {}", hypervisor));
            }
        }

        Ok(())
    }
}

#[cfg(not(feature = "enable-vendor"))]
mod vendor {
    use super::*;

    /// Vendor customization runtime configuration.
    #[derive(Clone, Debug, Default, Deserialize, Serialize)]
    pub struct HypervisorVendor {}

    impl ConfigOps for HypervisorVendor {}
}

#[cfg(feature = "enable-vendor")]
#[path = "vendor.rs"]
mod vendor;

pub use self::vendor::HypervisorVendor;
use crate::config::validate_path_pattern;
#[cfg(test)]
mod tests {
    use super::*;

    #[test]
    fn test_register_plugin() {
        let db = DragonballConfig::new();
        db.register();

        let db = Arc::new(DragonballConfig::new());
        register_hypervisor_plugin("dragonball", db);

        assert!(get_hypervisor_plugin("dragonball").is_some());
        assert!(get_hypervisor_plugin("dragonball2").is_none());
    }

    #[test]
    fn test_add_kernel_params() {
        let mut boot_info = BootInfo {
            ..Default::default()
        };
        let params = vec![
            String::from("foo"),
            String::from("bar"),
            String::from("baz=faz"),
        ];
        boot_info.add_kernel_params(params);

        assert_eq!(boot_info.kernel_params, String::from("foo bar baz=faz"));

        let new_params = vec![
            String::from("boo=far"),
            String::from("a"),
            String::from("b=c"),
        ];
        boot_info.add_kernel_params(new_params);

        assert_eq!(
            boot_info.kernel_params,
            String::from("boo=far a b=c foo bar baz=faz")
        );
    }

    #[test]
    fn test_cpu_info_adjust_config() {
        // get CPU cores of the test node
        let node_cpus = num_cpus::get() as f32;
        let default_vcpus = default::DEFAULT_GUEST_VCPUS as f32;

        struct TestData<'a> {
            desc: &'a str,
            input: &'a mut CpuInfo,
            output: CpuInfo,
        }

        let tests = &mut [
            TestData {
                desc: "all with default values",
                input: &mut CpuInfo {
                    cpu_features: "".to_string(),
                    default_vcpus: 0.0,
                    default_maxvcpus: 0,
                },
                output: CpuInfo {
                    cpu_features: "".to_string(),
                    default_vcpus,
                    default_maxvcpus: node_cpus as u32,
                },
            },
            TestData {
                desc: "all with big values",
                input: &mut CpuInfo {
                    cpu_features: "a,b,c".to_string(),
                    default_vcpus: 9999999.0,
                    default_maxvcpus: 9999999,
                },
                output: CpuInfo {
                    cpu_features: "a,b,c".to_string(),
                    default_vcpus: node_cpus,
                    default_maxvcpus: node_cpus as u32,
                },
            },
            TestData {
                desc: "default_vcpus lager than default_maxvcpus",
                input: &mut CpuInfo {
                    cpu_features: "a, b ,c".to_string(),
                    default_vcpus: -1.0,
                    default_maxvcpus: 1,
                },
                output: CpuInfo {
                    cpu_features: "a,b,c".to_string(),
                    default_vcpus: 1.0,
                    default_maxvcpus: 1,
                },
            },
        ];

        for tc in tests.iter_mut() {
            // we can ensure that unwrap will not panic
            tc.input.adjust_config().unwrap();

            assert_eq!(
                tc.input.cpu_features, tc.output.cpu_features,
                "test[{}] cpu_features",
                tc.desc
            );
            assert_eq!(
                tc.input.default_vcpus, tc.output.default_vcpus,
                "test[{}] default_vcpus",
                tc.desc
            );
            assert_eq!(
                tc.input.default_maxvcpus, tc.output.default_maxvcpus,
                "test[{}] default_maxvcpus",
                tc.desc
            );
        }
    }
}<|MERGE_RESOLUTION|>--- conflicted
+++ resolved
@@ -529,29 +529,13 @@
     #[serde(default)]
     pub hotplug_vfio_on_root_bus: bool,
 
-<<<<<<< HEAD
-    /// This value of pcie_root_port device indicates that how many root ports to
-    /// be created when VM creation.
-    /// It's valid when hotplug_vfio_on_root_bus is true and machine_type is "q35".
+    /// Number of PCIe root ports to create during VM creation.
+    ///
+    /// Valid when `hotplug_vfio_on_root_bus = true` and `machine_type = "q35"`.
     #[serde(default)]
     pub pcie_root_port: u32,
 
-    /// This value of pcie_switch_port device indicates that how many switch ports to
-    /// be created when VM creation.
-    /// It's valid when hotplug_vfio_on_root_bus is true, and machine_type is "q35".
-    #[serde(default)]
-    pub pcie_switch_port: u32,
-
-    /// Enable vIOMMU, default false
-=======
-    /// Number of PCIe root ports to create during VM creation.
-    ///
-    /// Valid when `hotplug_vfio_on_root_bus = true` and `machine_type = "q35"`.
-    #[serde(default)]
-    pub pcie_root_port: u32,
-
     /// Number of PCIe switch ports to create during VM creation.
->>>>>>> c0c833b3
     ///
     /// Valid when `hotplug_vfio_on_root_bus = true` and `machine_type = "q35"`.
     #[serde(default)]
@@ -590,11 +574,7 @@
                 self.default_bridges
             ));
         }
-<<<<<<< HEAD
-        // It's not allowed to set PCIe RootPort and SwitchPort at the same time.
-=======
         // Root Port and Switch Port cannot be set simultaneously
->>>>>>> c0c833b3
         if self.pcie_root_port > 0 && self.pcie_switch_port > 0 {
             return Err(eother!(
                 "Root Port and Switch Port set at the same time is forbidden."
