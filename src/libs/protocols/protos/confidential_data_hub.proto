//
// Copyright (c) 2024 IBM
// Copyright (c) 2024 Intel Corporation
//
// SPDX-License-Identifier: Apache-2.0
//

syntax = "proto3";

package api;

message UnsealSecretInput {
    bytes secret = 1;
}

message UnsealSecretOutput {
    bytes plaintext = 1;
}

message SecureMountRequest {
    string volume_type = 1;
    map<string, string> options = 2;
    repeated string flags = 3;
    string mount_point = 4;
}

message SecureMountResponse {
    string mount_path = 1;
}

message ImagePullRequest {
    // - `image_url`: The reference of the image to pull
    string image_url = 1;

    // - `bundle_path`: The path to store the OCI bundle. This path
    // should be created by client, and initially empty. After the RPC is
    // called, a mounted `rootfs` directory under the this path. Note
    // that this path is CDH's root filesystem, not the caller's root filesystem.
    // However, usually the caller (kata-agent) and the server (CDH) runs on the same
    // root, so it's safe to use an absolute path of kata-agent.
    string bundle_path = 2;
}

message ImagePullResponse {}

service SealedSecretService {
    rpc UnsealSecret(UnsealSecretInput) returns (UnsealSecretOutput) {};
}

service SecureMountService {
    rpc SecureMount(SecureMountRequest) returns (SecureMountResponse) {};
}

message GetResourceRequest {
    string ResourcePath = 1;
}

message GetResourceResponse {
    bytes Resource = 1;
}

service GetResourceService {
    rpc GetResource(GetResourceRequest) returns (GetResourceResponse) {};
<<<<<<< HEAD
=======
}

// ImagePullService is used to pull images from a remote registry
// and mount the resulting root filesystems.
service ImagePullService {
    rpc PullImage(ImagePullRequest) returns (ImagePullResponse) {};
>>>>>>> 5bfe362c
}<|MERGE_RESOLUTION|>--- conflicted
+++ resolved
@@ -61,13 +61,10 @@
 
 service GetResourceService {
     rpc GetResource(GetResourceRequest) returns (GetResourceResponse) {};
-<<<<<<< HEAD
-=======
 }
 
 // ImagePullService is used to pull images from a remote registry
 // and mount the resulting root filesystems.
 service ImagePullService {
     rpc PullImage(ImagePullRequest) returns (ImagePullResponse) {};
->>>>>>> 5bfe362c
 }