--- conflicted
+++ resolved
@@ -11,10 +11,6 @@
 
 use kata_types::mount;
 use oci_spec::runtime::{Mount, Spec};
-<<<<<<< HEAD
-use std::path::Path;
-=======
->>>>>>> c0c833b3
 
 use crate::mount::get_linux_mount_info;
 
@@ -37,15 +33,8 @@
             mount.destination(),
 
         ),
-<<<<<<< HEAD
-        (Some("bind"), Some(source), dest) if get_linux_mount_info(source)
-            .map_or(false, |info| info.fs_type == "tmpfs") &&
-            (is_empty_dir(source) || dest.as_path() == Path::new("/dev/shm"))
-    )
-=======
         (Some("bind"), Some(source), _dest) if get_linux_mount_info(source).is_ok_and(|info| info.fs_type == "tmpfs") &&
             is_empty_dir(source))
->>>>>>> c0c833b3
 }
 
 /// Check whether the given path is a kubernetes empty-dir volume of medium "default".
