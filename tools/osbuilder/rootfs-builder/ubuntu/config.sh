--- conflicted
+++ resolved
@@ -12,10 +12,7 @@
 [ "$AGENT_INIT" = no ] && PACKAGES+=" init"
 [ "$MEASURED_ROOTFS" = yes ] && PACKAGES+=" cryptsetup-bin e2fsprogs"
 [ "$SECCOMP" = yes ] && PACKAGES+=" libseccomp2"
-<<<<<<< HEAD
-=======
 [ "$(uname -m)" = "s390x" ] && PACKAGES+=" libcurl4 libnghttp2-14"
->>>>>>> 5bfe362c
 REPO_COMPONENTS=${REPO_COMPONENTS:-main}
 
 case "$ARCH" in
