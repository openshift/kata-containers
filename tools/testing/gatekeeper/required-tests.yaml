--- conflicted
+++ resolved
@@ -17,10 +17,6 @@
   - "^ci/openshift-ci/": []
   - "^\\.github/workflows/static-checks": ["static"]
   - "^\\.github/workflows/": []
-<<<<<<< HEAD
-  - "^tools/testing/gatekeeper/required-tests.yaml": []
-=======
->>>>>>> 5bfe362c
   - "\\.md$": ["static"]
   # TODO: Expand filters
   # Sources
@@ -55,29 +51,11 @@
       - Kata Containers CI / kata-containers-ci-on-push / run-basic-amd64-tests / run-containerd-stability (lts, dragonball)
       - Kata Containers CI / kata-containers-ci-on-push / run-basic-amd64-tests / run-containerd-stability (lts, qemu)
       - Kata Containers CI / kata-containers-ci-on-push / run-basic-amd64-tests / run-containerd-stability (lts, stratovirt)
-<<<<<<< HEAD
-      - Kata Containers CI / kata-containers-ci-on-push / run-basic-amd64-tests / run-cri-containerd (active, clh)
-      - Kata Containers CI / kata-containers-ci-on-push / run-basic-amd64-tests / run-cri-containerd (active, cloud-hypervisor)
-      - Kata Containers CI / kata-containers-ci-on-push / run-basic-amd64-tests / run-cri-containerd (active, dragonball)
-      - Kata Containers CI / kata-containers-ci-on-push / run-basic-amd64-tests / run-cri-containerd (active, qemu-runtime-rs)
-      - Kata Containers CI / kata-containers-ci-on-push / run-basic-amd64-tests / run-cri-containerd (active, qemu)
-      - Kata Containers CI / kata-containers-ci-on-push / run-basic-amd64-tests / run-cri-containerd (active, stratovirt)
-      - Kata Containers CI / kata-containers-ci-on-push / run-basic-amd64-tests / run-cri-containerd (lts, clh)
-      - Kata Containers CI / kata-containers-ci-on-push / run-basic-amd64-tests / run-cri-containerd (lts, cloud-hypervisor)
-      - Kata Containers CI / kata-containers-ci-on-push / run-basic-amd64-tests / run-cri-containerd (lts, dragonball)
-      - Kata Containers CI / kata-containers-ci-on-push / run-basic-amd64-tests / run-cri-containerd (lts, qemu-runtime-rs)
-      - Kata Containers CI / kata-containers-ci-on-push / run-basic-amd64-tests / run-cri-containerd (lts, qemu)
-      - Kata Containers CI / kata-containers-ci-on-push / run-basic-amd64-tests / run-cri-containerd (lts, stratovirt)
-=======
->>>>>>> 5bfe362c
       # - Kata Containers CI / kata-containers-ci-on-push / run-basic-amd64-tests / run-docker-tests (clh)
       # - Kata Containers CI / kata-containers-ci-on-push / run-basic-amd64-tests / run-docker-tests (cloud-hypervisor)
       # - Kata Containers CI / kata-containers-ci-on-push / run-basic-amd64-tests / run-docker-tests (dragonball)
       # - Kata Containers CI / kata-containers-ci-on-push / run-basic-amd64-tests / run-docker-tests (qemu)
-<<<<<<< HEAD
-=======
       - Kata Containers CI / kata-containers-ci-on-push / run-basic-amd64-tests / run-kata-agent-apis
->>>>>>> 5bfe362c
       - Kata Containers CI / kata-containers-ci-on-push / run-basic-amd64-tests / run-nerdctl-tests (cloud-hypervisor)
       - Kata Containers CI / kata-containers-ci-on-push / run-basic-amd64-tests / run-nerdctl-tests (dragonball)
       - Kata Containers CI / kata-containers-ci-on-push / run-basic-amd64-tests / run-nerdctl-tests (qemu)
@@ -89,9 +67,6 @@
       - Kata Containers CI / kata-containers-ci-on-push / run-basic-amd64-tests / run-nydus (lts, dragonball)
       - Kata Containers CI / kata-containers-ci-on-push / run-basic-amd64-tests / run-nydus (lts, qemu)
       - Kata Containers CI / kata-containers-ci-on-push / run-basic-amd64-tests / run-nydus (lts, stratovirt)
-<<<<<<< HEAD
-      - Kata Containers CI / kata-containers-ci-on-push / run-basic-s390x-tests / run-cri-containerd (active, qemu)
-=======
       - Kata Containers CI / kata-containers-ci-on-push / run-cri-containerd-amd64 (active, cloud-hypervisor) / run-cri-containerd-amd64 (active, cloud-hypervisor)
       - Kata Containers CI / kata-containers-ci-on-push / run-cri-containerd-amd64 (active, clh) / run-cri-containerd-amd64 (active, clh)
       - Kata Containers CI / kata-containers-ci-on-push / run-cri-containerd-amd64 (active, dragonball) / run-cri-containerd-amd64 (active, dragonball)
@@ -105,7 +80,6 @@
       - Kata Containers CI / kata-containers-ci-on-push / run-cri-containerd-amd64 (lts, qemu) / run-cri-containerd-amd64 (lts, qemu)
       - Kata Containers CI / kata-containers-ci-on-push / run-cri-containerd-amd64 (lts, stratovirt) / run-cri-containerd-amd64 (lts, stratovirt)
       - Kata Containers CI / kata-containers-ci-on-push / run-cri-containerd-s390x (active, qemu) / run-cri-containerd-s390x (active, qemu)
->>>>>>> 5bfe362c
       - Kata Containers CI / kata-containers-ci-on-push / run-k8s-tests-on-arm64 / run-k8s-tests-on-arm64 (qemu, kubeadm)
       - Kata Containers CI / kata-containers-ci-on-push / run-k8s-tests-on-aks / run-k8s-tests (cbl-mariner, clh, normal, yes)
       - Kata Containers CI / kata-containers-ci-on-push / run-k8s-tests-on-aks / run-k8s-tests (cbl-mariner, clh, small, containerd, yes)
