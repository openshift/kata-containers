module module-path

// Keep in sync with version in versions.yaml
<<<<<<< HEAD
go 1.23.0
=======
go 1.24.6
>>>>>>> c0c833b3

require (
	github.com/sirupsen/logrus v1.9.3
	github.com/slok/kubewebhook/v2 v2.5.0
	k8s.io/api v0.29.0
	k8s.io/apimachinery v0.29.0
)

require (
	github.com/go-logr/logr v1.4.1 // indirect
	github.com/gogo/protobuf v1.3.2 // indirect
	github.com/google/gofuzz v1.2.0 // indirect
	github.com/json-iterator/go v1.1.12 // indirect
	github.com/modern-go/concurrent v0.0.0-20180306012644-bacd9c7ef1dd // indirect
	github.com/modern-go/reflect2 v1.0.2 // indirect
	golang.org/x/net v0.38.0 // indirect
	golang.org/x/sys v0.31.0 // indirect
	golang.org/x/text v0.23.0 // indirect
	gomodules.xyz/jsonpatch/v3 v3.0.1 // indirect
	gomodules.xyz/orderedmap v0.1.0 // indirect
	gopkg.in/inf.v0 v0.9.1 // indirect
	gopkg.in/yaml.v2 v2.4.0 // indirect
	k8s.io/client-go v0.29.0 // indirect
	k8s.io/klog/v2 v2.110.1 // indirect
	k8s.io/utils v0.0.0-20231127182322-b307cd553661 // indirect
	sigs.k8s.io/json v0.0.0-20221116044647-bc3834ca7abd // indirect
	sigs.k8s.io/structured-merge-diff/v4 v4.4.1 // indirect
	sigs.k8s.io/yaml v1.4.0 // indirect
)<|MERGE_RESOLUTION|>--- conflicted
+++ resolved
@@ -1,11 +1,7 @@
 module module-path
 
 // Keep in sync with version in versions.yaml
-<<<<<<< HEAD
-go 1.23.0
-=======
 go 1.24.6
->>>>>>> c0c833b3
 
 require (
 	github.com/sirupsen/logrus v1.9.3
